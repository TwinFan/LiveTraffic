/// @file       LTFlightData.cpp
/// @brief      LTFlightData represents the tracking data of one aircraft, even before it is drawn
/// @details    Keeps statis and dynamic tracking data.\n
///             Dynamic tracking data is kept as a list.\n
///             Various optimizations and cleansing applied to dynamic data in a separate thread.\n
///             Provides fresh tracking data to LTAircraft upon request.
/// @author     Birger Hoppe
/// @copyright  (c) 2018-2020 Birger Hoppe
/// @copyright  Permission is hereby granted, free of charge, to any person obtaining a
///             copy of this software and associated documentation files (the "Software"),
///             to deal in the Software without restriction, including without limitation
///             the rights to use, copy, modify, merge, publish, distribute, sublicense,
///             and/or sell copies of the Software, and to permit persons to whom the
///             Software is furnished to do so, subject to the following conditions:\n
///             The above copyright notice and this permission notice shall be included in
///             all copies or substantial portions of the Software.\n
///             THE SOFTWARE IS PROVIDED "AS IS", WITHOUT WARRANTY OF ANY KIND, EXPRESS OR
///             IMPLIED, INCLUDING BUT NOT LIMITED TO THE WARRANTIES OF MERCHANTABILITY,
///             FITNESS FOR A PARTICULAR PURPOSE AND NONINFRINGEMENT. IN NO EVENT SHALL THE
///             AUTHORS OR COPYRIGHT HOLDERS BE LIABLE FOR ANY CLAIM, DAMAGES OR OTHER
///             LIABILITY, WHETHER IN AN ACTION OF CONTRACT, TORT OR OTHERWISE, ARISING FROM,
///             OUT OF OR IN CONNECTION WITH THE SOFTWARE OR THE USE OR OTHER DEALINGS IN
///             THE SOFTWARE.

#include "LiveTraffic.h"

//
//MARK: Global
//

// the global map of all received flight data,
// which also includes pointer to the simulated aircraft
mapLTFlightDataTy mapFd;
// modifying the map is controlled by a mutex
// (note that mapFdMutex must be locked before dataAccessMutex
//  to avoid deadlocks, mapFdMutex is considered a higher-level lock)
std::mutex      mapFdMutex;

// flag to indicate that there is no new positional data
// to analyse for terrain altitude and subsequently
// add to posDeque, i.e. if true AppendAllNewPos returns immediately
std::atomic_flag flagNoNewPosToAdd = ATOMIC_FLAG_INIT;

//
//MARK: Flight Data Subclasses
//
LTFlightData::FDDynamicData::FDDynamicData () :
gnd(false),                             // positional
heading(NAN),
spd(0.0), vsi(0.0),                     // movement
ts(0),
pChannel(nullptr)
{}

// formatted Squawk Code
std::string LTFlightData::FDDynamicData::GetSquawk() const
{
    if (radar.code <= 0 || radar.code > 9999)
        return "-";
    else
    {
        char s[10];
        snprintf(s, sizeof(s), "%04ld", radar.code);
        return std::string(s);
    }
}

// Merges data, i.e. copy only filled fields from 'other'
bool LTFlightData::FDStaticData::merge (const FDStaticData& other,
                                        DatRequTy masterDataType)
{
    // Have matching-relevant fields changed?
    bool bRet = false;
    
    // copy filled, and only filled data over current data
    // do it field-by-field only for fields which are actually filled
    
    // acTypeICAO
    // We never overwrite with nothing, ie. the new value must be _something_
    if (!other.acTypeIcao.empty() &&
        acTypeIcao != other.acTypeIcao)
    {
        // Accept anything if we are currently empty (unknown/default) or a car, can't be worse...
        // or if this is proper master data channel's data
        if (acTypeIcao.empty() ||
            acTypeIcao == dataRefs.GetDefaultCarIcaoType() ||
            masterDataType == DATREQU_AC_MASTER)
        {
            acTypeIcao = other.acTypeIcao;
            bRet = true;
        }
        // else: we are non-empty, non-default -> no change, no matter what is delivered,
        //       to avoid ping-ponging the a/c plane when different channels have different opinion
    }
    
    // a/c details
    if (!other.country.empty()) country = other.country;
    if (!other.man.empty()) man = other.man;
    if (other.mdl.length() > mdl.length() ||    // the longer model text wins
        // or what a proper master data channel delivers
        (masterDataType == DATREQU_AC_MASTER && !other.mdl.empty()))
    {
        if (mdl != other.mdl) {
            mdl = other.mdl;
            bRet = true;
        }
    }
    if (!other.catDescr.empty()) catDescr = other.catDescr;
    if (other.year) year = other.year;
    if (other.mil) mil = other.mil;     // this only overwrite if 'true'...
    
    // flight
    if (!other.call.empty()) call = other.call;
    if (!other.slug.empty()) slug = other.slug;
    
    // little trick for priority: we trust the info with the longer flight number
    if (other.flight.length() >= flight.length() ||
        // or certainly data of a proper master data channel
        masterDataType == DATREQU_ROUTE ||
        // or no flight number info at all...
        (other.flight.empty() && flight.empty()))
    {
        if (!other.stops.empty()) stops = other.stops;
        if (!other.flight.empty()) flight = other.flight;
    }
    
    // operator / Airline
    if (!other.op.empty()) op = other.op;
    // operator ICAO: we only accept a change from nothing to something,
    //                or the data of a proper master data channel
    if ((opIcao.empty() || masterDataType == DATREQU_AC_MASTER) &&
        !other.opIcao.empty() && opIcao != other.opIcao)
    {
        opIcao = other.opIcao;
        bRet = true;
    }
    
    // registration: we only accept a change from nothing to something,
    //               or the data of a proper master data channel
    if ((reg.empty() || masterDataType == DATREQU_AC_MASTER) &&
        !other.reg.empty() && reg != other.reg)
    {
        reg = other.reg;
        bRet = true;
    }

    // find DOC8643 and fill man/mdl from there if needed
    pDoc8643 = &(Doc8643::get(acTypeIcao));
    LOG_ASSERT(pDoc8643 != NULL);
    if (man.empty())
        man = pDoc8643->manufacturer;
    if (mdl.empty())
        mdl = pDoc8643->model;
    
    // Some string trimming
    trim(reg);
    trim(country);
    trim(man);
    trim(mdl);
    trim(catDescr);
    trim(call);
    std::for_each(stops.begin(), stops.end(), trim_ws);
    trim(flight);
    trim(op);
    trim(opIcao);
    
    // Flag if this was master data channel delivery
    switch (masterDataType) {
        case DATREQU_NONE:                          break;
        case DATREQU_AC_MASTER: bDataMaster = true; break;
        case DATREQU_ROUTE:     bDataRoute = true;  break;
    }
    
    return bRet;
}

// Fill stops from given origin/dest
void LTFlightData::FDStaticData::setOrigDest (const std::string& o, const std::string& d)
{
    stops.clear();
    if (!o.empty())
        stops.push_back(o);
    if (!d.empty()) {
        if (stops.empty()) stops.push_back("?");    // if we have a destination but no origin, then we put in ? as the origin
        stops.push_back(d);
    }
}

// route (this is "originAp - destAp", but considers emoty txt)
std::string LTFlightData::FDStaticData::route () const
{
    // keep it an empty string if there is no info at all
    if (stops.empty())
        return std::string();
    
    // add all stops separated by dashes
    std::string s(stops.front());
    for (auto i = std::next(stops.begin()); i != stops.end(); i++) {
        s += '-';
        s += *i;
    }
    return s;
}

// returns flight, call sign, registration, or trans hex code
std::string LTFlightData::FDStaticData::acId (const std::string _default) const
{
    return
    !flight.empty() ?   flight  :
    !call.empty() ?     call    :
    !reg.empty() ?      reg     :
    _default;
}

// route (this is "originAp-destAp", but considers empty txt)
std::string LTFlightData::FDStaticData::flightRoute() const
{
    const std::string r(route());
    // keep it an empty string if there is no info at all
    if (flight.empty() && r.empty())
        return std::string();
    
    // if there is some info missing then just return the other
    if (flight.empty())
        return r;
    if (r.empty())
        return flight;
    
    // we have both...put it together
    return (flight + ": ") + r;
}

// is this a ground vehicle?
bool LTFlightData::FDStaticData::isGrndVehicle() const
{
    return acTypeIcao == dataRefs.GetDefaultCarIcaoType();
}

// is this a static object?
bool LTFlightData::FDStaticData::isStaticObject() const
{
    return acTypeIcao == STATIC_OBJECT_TYPE;
}

// is critical info for model matching available?
bool LTFlightData::FDStaticData::hasMdlMatchInfo() const
{
    return
        !acTypeIcao.empty() &&                      // a/c type designator
        (!opIcao.empty() || call.length() >= 3);    // some operator info
}

// set the key value
std::string LTFlightData::FDKeyTy::SetKey (FDKeyType _eType, unsigned long _num)
{
    eKeyType = _eType;
    num = _num;

    // convert to uppercase hex string
    char buf[50] = "";
    switch(_eType) {
        case KEY_ICAO:
        case KEY_ADSBEX:
        case KEY_FLARM:
        case KEY_FSC:
            snprintf(buf, sizeof(buf), "%06lX", _num);
            break;
        case KEY_OGN:
        case KEY_RT:
        case KEY_PRIVATE:
            snprintf(buf, sizeof(buf), "%08lX", _num);
            break;
        case KEY_SAYINTENTIONS:
        case KEY_AUTOATC:
            snprintf(buf, sizeof(buf), "%lu", _num);
            break;
        case KEY_UNKNOWN:
        case KEY_ORG_SPECIFIC:
            // must not happen
            LOG_ASSERT(eKeyType!=KEY_UNKNOWN && eKeyType!=KEY_ORG_SPECIFIC);
            break;
    }
    LOG_ASSERT(buf[0]);
    return key = buf;
}

std::string LTFlightData::FDKeyTy::SetKey (FDKeyType _eType, const std::string _key, int base)
{
    return SetKey(_eType, std::stoul(_key, nullptr, base));
}


/// Equality: number must match, key types either both "interchangeable" or also match
bool LTFlightData::FDKeyTy::operator== (const FDKeyTy& o) const
{
    return
    num != o.num ? false :                          // if the numbers don't match, it's unequal in any case
    // so...numbers are equal, if both key types are "interchangeable", then it is now considered equal
    (eKeyType < KEY_ORG_SPECIFIC && o.eKeyType < KEY_ORG_SPECIFIC) ? true :
    // otherwise, also the key types must match
    eKeyType == o.eKeyType;
}

/// Less than: in case of "interchangeable" key types only depends on the number, else both type and number
bool LTFlightData::FDKeyTy::operator<  (const FDKeyTy& o) const
{
    return
    // both sides "interchangeable" key types: only depends on the number
    (eKeyType < KEY_ORG_SPECIFIC && o.eKeyType < KEY_ORG_SPECIFIC) ? num < o.num :
    // else the key type has higher priority
    eKeyType == o.eKeyType ? num < o.num : eKeyType < o.eKeyType;
}



// return the type of key (as string)
const char* LTFlightData::FDKeyTy::GetKeyTypeText () const
{
    switch (eKeyType) {
        case KEY_UNKNOWN:   return "unknown";
        case KEY_ICAO:      return "ICAO";
        case KEY_FLARM:     return "FLARM";
        case KEY_ADSBEX:    return "ADSBEx";
        case KEY_RT:        return "RealTraffic";
        case KEY_OGN:       return "OGN";
        case KEY_ORG_SPECIFIC: return "org-specific";   // not actually used...just to please compiler warnings
        case KEY_FSC:       return "FSCharter";
        case KEY_SAYINTENTIONS: return "SI";
<<<<<<< HEAD
        case KEY_AUTOATC:   return "AutoATC";
=======
        case KEY_PRIVATE:   return "private";
>>>>>>> d633de0d
    }
    return "unknown";
}


//
//MARK: Flight Data
//

/// Question mark for static returns
std::string LTFlightData::FDStaticData::emptyStr;

// Export file for tracking data
std::ofstream LTFlightData::fileExport;
std::string LTFlightData::fileExportName;       // current export file's name
double LTFlightData::fileExportTsBase = NAN;    // when normalizing timestamps this is the base
// the priority queue holding data to be exported for sorting
LTFlightData::quExportTy LTFlightData::quExport;
// Coordinates writing into the export file to avoid lines overwriting
std::recursive_mutex LTFlightData::exportFdMutex;

// Constructor
LTFlightData::LTFlightData () :
rcvr(0),sig(0),
rotateTS(NAN),
// created "now"...if no positions are ever added then it will be removed after 2 x outdated interval
youngestTS(dataRefs.GetSimTime() + 2 * dataRefs.GetAcOutdatedIntvl()),
pAc(nullptr), probeRef(NULL),
bValid(true)
{}

// Copy Constructor (needed for emplace into map) doesn't copy mutex
LTFlightData::LTFlightData(const LTFlightData& fd)
{
    // all logic is in the copy assignment operator
    *this = fd;
}

// Destructor makes sure lock is available and aircraft is removed, too
LTFlightData::~LTFlightData()
{
    try {
//        LOG_MSG(logDEBUG, "FD destroyed for %s", key().c_str());
        // access guarded by a mutex
        std::lock_guard<std::recursive_mutex> lock (dataAccessMutex);
        // make sure aircraft is removed, too
        DestroyAircraft();
        // Release probe handle
        if (probeRef)
            XPLMDestroyProbe(probeRef);
    } catch(const std::system_error& e) {
        LOG_MSG(logERR, ERR_LOCK_ERROR, key().c_str(), e.what());
    }
}

// Copy assignment operator copies all but the mutex
LTFlightData& LTFlightData::operator=(const LTFlightData& fd)
{
    try {
        // access guarded by a mutex
        std::lock_guard<std::recursive_mutex> lock (dataAccessMutex);
        // copy data
        acKey               = fd.acKey;             // key
        rcvr                = fd.rcvr;
        sig                 = fd.sig;
        labelStat           = fd.labelStat;
        labelCfg            = fd.labelCfg;
        posDeque            = fd.posDeque;          // dynamic data
        posToAdd            = fd.posToAdd;
        dynDataDeque        = fd.dynDataDeque;
        rotateTS            = fd.rotateTS;
        youngestTS          = fd.youngestTS;
        statData            = fd.statData;          // static data
        pAc                 = fd.pAc;
        probeRef            = fd.probeRef;
        bValid              = fd.bValid;
    } catch(const std::system_error& e) {
        LOG_MSG(logERR, ERR_LOCK_ERROR, key().c_str(), e.what());
    }
    return *this;
}

// set this FD invalid (which will cause it's removal)
void LTFlightData::SetInvalid(bool bAlsoAc)
{
    // access guarded by a mutex
    std::lock_guard<std::recursive_mutex> lock (dataAccessMutex);
    bValid = false;
    // also need to make aircraft invalid so it won't be drawn again
    if (bAlsoAc && pAc)
        pAc->SetInvalid();
}

// Set the object's key, usually right after creation in fdMap
void LTFlightData::SetKey (const FDKeyTy& _key)
{
    // access guarded by a mutex
    std::lock_guard<std::recursive_mutex> lock (dataAccessMutex);
    acKey = _key;
//    LOG_MSG(logDEBUG, "FD crated for %s", key().c_str());
}


// Search support: icao, registration, call sign, flight number matches?
bool LTFlightData::IsMatch (const std::string t) const
{
    // we can compare key without lock
    if (acKey == t)
        return true;
    
    // everything else must be guarded
    try {
        // access guarded by a mutex
        std::lock_guard<std::recursive_mutex> lock (dataAccessMutex);
        
        // compare with registration, flight number, call sign, squawk code
        if (statData.flight == t    ||
            statData.reg == t       ||
            statData.call == t      ||
            GetUnsafeDyn().GetSquawk() == t)
            return true;
        
        // no match
        return false;
        
        // copy data
    } catch(const std::system_error& e) {
        LOG_MSG(logERR, ERR_LOCK_ERROR, key().c_str(), e.what());
    }
    return false;
}

bool LTFlightData::validForAcCreate(double simTime) const
{
    // access guarded by a mutex
    std::lock_guard<std::recursive_mutex> lock (dataAccessMutex);
    
    // We don't think about creation if we would be hidden immediately
    // So if we are static but user doesn't want static...let's not even create
    if (statData.isStaticObject() && dataRefs.GetHideStaticTwr())
        return false;

    // the obvious stuff first: we need basic data
    if ( empty() || dynDataDeque.empty() || posDeque.size() < 2 )
        return false;

    // simTime defaults to 'now'
    if (std::isnan(simTime))
        simTime = dataRefs.GetSimTime();

    // so we have two positions...
    // if it is _not_ one in the past, one in the future, then bail
    if (!(posDeque.front().ts() <= simTime && simTime < posDeque[1].ts()))
        return false;
    
    // So first pos is in the past, second in the future, great...
    // both are within limits in terms of distance?
    if (CoordDistance(dataRefs.GetViewPos(), posDeque.front()) > dataRefs.GetFdStdDistance_m() ||
        CoordDistance(dataRefs.GetViewPos(), posDeque[1]     ) > dataRefs.GetFdStdDistance_m())
        return false;

    // All checks passed
    return true;
}


#define ADD_LABEL(b,txt) if (b && !txt.empty()) { labelStat += txt; labelStat += ' '; }
// update static data parts of the a/c label for reuse for performance reasons
void LTFlightData::UpdateStaticLabel()
{
    try {
        // access guarded by a mutex
        std::lock_guard<std::recursive_mutex> lock (dataAccessMutex);
        
        // the configuration: which parts to include in the label?
        const DataRefs::LabelCfgTy cfg = dataRefs.GetLabelCfg();
        
        // add parts as per config
        labelStat.clear();
        ADD_LABEL(cfg.bIcaoType,    statData.acTypeIcao);
        ADD_LABEL(cfg.bAnyAcId,     statData.acId(key()));
        ADD_LABEL(cfg.bTranspCode,  std::string(key()));
        ADD_LABEL(cfg.bReg,         statData.reg);
        ADD_LABEL(cfg.bIcaoOp,      statData.opIcao);
        ADD_LABEL(cfg.bCallSign,    statData.call);
        ADD_LABEL(cfg.bFlightNo,    statData.flight);
        ADD_LABEL(cfg.bRoute,       statData.route());
        
        // this is the config we did the label for
        labelCfg = cfg;
        
    } catch(const std::system_error& e) {
        LOG_MSG(logERR, ERR_LOCK_ERROR, key().c_str(), e.what());
    }
}

// produce a/c label
#define ADD_LABEL_NUM(b,num) if (b) { label += std::to_string(lround(num)); label += ' '; }
std::string LTFlightData::ComposeLabel() const
{
    try {
        // access guarded by a mutex
        std::lock_guard<std::recursive_mutex> lock (dataAccessMutex);

        // the configuration: which parts to include in the label?
        const DataRefs::LabelCfgTy cfg = dataRefs.GetLabelCfg();
        std::string label(labelStat);       // copy static parts
        
        // only possible if we have an aircraft
        if (pAc) {
            // If aircraft is parked and we shall not show labels for parked a/c, then return nothing
            if (!dataRefs.LabelShowForParked() &&
                pAc->GetFlightPhase() == FPH_PARKED)
                return "";
            
            // current position of a/c
            const positionTy& pos = pAc->GetPPos();
            // add more items as per configuration
            if (cfg.bPhase) { label +=  pAc->GetFlightPhaseString(); trim(label); label += ' '; }
            ADD_LABEL_NUM(cfg.bHeading,     pos.heading());
            ADD_LABEL_NUM(cfg.bAlt,         pos.alt_ft());
            if (cfg.bHeightAGL) {
                label += pAc->IsOnGrnd() ? positionTy::GrndE2String(GND_ON) :
                           std::to_string(long(pAc->GetPHeight_ft()));
                trim(label);
                label += ' ';
            }
            ADD_LABEL_NUM(cfg.bSpeed,       pAc->GetSpeed_kt());
            ADD_LABEL_NUM(cfg.bVSI,         pAc->GetVSI_ft());
            if (cfg.bChannel) {
                const LTChannel* pChn = nullptr;
                if (GetCurrChannel(pChn) && pChn) {
                    label += pChn->ChName();
                    label += ' ';
                }
            }
        }
        
        // remove the trailing space
        if (!label.empty())
            label.pop_back();
        
        return label;
        
    } catch(const std::system_error& e) {
        LOG_MSG(logERR, ERR_LOCK_ERROR, key().c_str(), e.what());
    }
    return "?";
}


//
//MARK: Flight Data - Mutex-Controlled access Dynamic
//

// Data Cleansing of the buffered positions (called from CalcNextPos)
void LTFlightData::DataCleansing (bool& bChanged)
{
    // access guarded by a mutex
    std::lock_guard<std::recursive_mutex> lock (dataAccessMutex);

    // nothing to cleanse?
    if (posDeque.empty())
        return;
    
    // The flight model to use
    const LTAircraft::FlightModel& mdl = LTAircraft::FlightModel::FindFlightModel(*this);

    // *** Keep last pos in posDeque above 2.5° ILS path
    // Relevant if:
    // - airborne
    // - descending
    if ((pAc && !posDeque.empty()) || (posDeque.size() >= 2))
    {
        positionTy& last = posDeque.back();
        const positionTy& prev = posDeque.size() >= 2 ? *std::prev(posDeque.cend(),2) : pAc->GetToPos();
        double terrain_alt_m = pAc ? pAc->GetTerrainAlt_m() : NAN;
        if (!last.IsOnGnd() && !prev.IsOnGnd() &&   // too late? ;-) position shall not already be on the ground
            !std::isnan(last.alt_m()) &&            // do we have an altitude at all?
            last.alt_m() <= KEEP_ABOVE_MAX_ALT &&   // not way too high (this skips planes which are just cruising
            (std::isnan(terrain_alt_m) || (last.alt_m() - terrain_alt_m) < KEEP_ABOVE_MAX_AGL) && // pos not too high AGL
            prev.vsi_ft(last) < -mdl.VSI_STABLE)    // sinking considerably
        {
            // Try to find a rwy this plane might be headed for
            // based on the last known position
            posRwy = LTAptFindRwy(mdl, last, prev.speed_m(last), rwyId);
            if (posRwy.isNormal()) {            // found a suitable runway?
                // Now, with this runway, check/correct all previous positions
                for (positionTy& pos: posDeque) {
                    const double dist = DistLatLon(pos.lat(), pos.lon(),
                                                   posRwy.lat(), posRwy.lon());
                    // Are we flying below the 2.5° glidescope? ("- 0.5" to avoid rounding problems)
                    if (pos.alt_m() - posRwy.alt_m() < dist * KEEP_ABOVE_RATIO - 0.5) {
                        // Fix it!
                        const double old_alt_ft = pos.alt_ft();
                        pos.alt_m() = posRwy.alt_m() + dist * KEEP_ABOVE_RATIO;
                        pos.f.onGrnd = GND_OFF;            // we even lift ground positions into the air!
                        bChanged = true;
                        if (dataRefs.GetDebugAcPos(key())) {
                            LOG_MSG(logDEBUG, DBG_KEEP_ABOVE,
                                    old_alt_ft, pos.dbgTxt().c_str());
                        }
                    }
                }
            }
        }
    }
    
    //
    // *** Remove weird positions ***
    //
    // A position is 'weird', if
    // - VSI would be more than +/- 2 * mdl.VSI_INIT_CLIMB
    // - heading change would be more than
    if (( pAc && posDeque.size() >= 1) ||
        (!pAc && posDeque.size() >= 3))
    {
        positionTy pos1;
        double h1 = NAN;
        dequePositionTy::iterator iter = posDeque.begin();
        
        // position _before_ the first position in the deque
        if (pAc) {
            pos1 = pAc->GetToPos(&h1);
            // if (still) the to-Pos is current iter pos then increment
            // (could be that plane's current 'to' is still the first
            //  in out queue)
            while (iter != posDeque.end() &&
                   pos1.cmp(*iter) >= 0)
                ++iter;
        } else {
            // in this case we have at least 3 positions
            pos1 = *std::next(iter);
            vectorTy v1 = iter->between(pos1);
            h1 = v1.dist > SIMILAR_POS_DIST ?
            v1.angle : pos1.heading();
            std::advance(iter, 2);
        }
        
        // loop over (remaining) pos and verify their validity
        while (iter != posDeque.end())
        {
            // is pos not OK compared to previous one?
            const double tempH = h1;
            if (!IsPosOK(pos1, *iter, &h1, &bChanged))
            {
                // remove pos and move on to next one
                if (dataRefs.GetDebugAcPos(key()))
                    LOG_MSG(logDEBUG,DBG_REMOVED_NOK_POS,iter->dbgTxt().c_str());
                iter = posDeque.erase(iter);
                h1 = tempH;
            } // if invalid pos
            else
            {
                // just move on to next position in deque
                // (heading h1 has been updated by IsPosOK to heading from pos1 to iter already
                pos1 = *iter;
                ++iter;
            }
        } // inner while loop over positions
    } // outer if of data cleansing
    
    // *** Hovering-along-the-runway detection ***
    
    // RealTraffic's data sometimes has the issue that after approach
    // a plane does not touch down but instead there is actual tracking
    // data that lets the plane fly along the runway a few dozen feet
    // above ground. Looks like calculated predictive data for
    // case of missing ADS-B data... But prevents LiveTraffic from
    // just using its autoland feature, which would look a lot better.
    // So let's remove that hovering stuff
    
    const LTChannel* pChn = nullptr;
    if (pAc && !posDeque.empty() &&
        FPH_APPROACH <= pAc->GetFlightPhase() &&
        pAc->GetFlightPhase() < FPH_LANDING &&
        GetCurrChannel(pChn) && pChn->DoHoverDetection())
    {
        // We have a plane which is in approach.
        const double maxHoverAlt_m = pAc->GetTerrainAlt_m() + (MAX_HOVER_AGL * M_per_FT);
        
        // What we now search for is data at level altitude following a descend.
        // So we follow our positions as long as they are descending.
        // Then we remove all data which is hovering at level altitude
        // some few dozen feet above ground.
        
        // this increments iter as long as the next pos is descending
        positionTy prevPos = pAc->GetToPos();       // we start comparing with current 'to'-pos of aircraft
        dequePositionTy::const_iterator iter;
        for (iter = posDeque.cbegin();              // start at the beginning
             
             iter != posDeque.cend() &&             // it's not yet the end, AND
             !iter->IsOnGnd() &&                    // not on ground, AND
             iter->vsi_ft(prevPos) < -mdl.VSI_STABLE; // descending considerably
             
             prevPos = *iter++ );                   // increment
        
        // 'prevPos' now is the last pos of the descend and will no longer change
        // 'iter' points to the first pos _after_ descend
        // and is the first deletion candidate.
        // Delete all positions hovering above the runway.
        while (iter != posDeque.cend() &&                         // not the end,
               !iter->IsOnGnd() &&                                // between ground and
               iter->alt_m() < maxHoverAlt_m &&                   // max hover altitude
               std::abs(iter->vsi_ft(prevPos)) <= mdl.VSI_STABLE) // and flying level
        {
            // remove that hovering position
            if (dataRefs.GetDebugAcPos(key())) {
                LOG_MSG(logDEBUG, DBG_HOVER_POS_REMOVED,
                        keyDbg().c_str(),
                        iter->dbgTxt().c_str());
            }
            iter = posDeque.erase(iter);        // erase and returns element thereafter
            bChanged = true;
        }
    }
}

// Smoothing data means:
// We change timestamps(!) of tracking data in order to have
// speed change smoothly.
// This is particularly necessary if position's timestamps aren't
// reliable as speed is a function of
// distance (between positions, which are assumed reliable) and
// time (between timestamps, which in _this_ function are assumed unreliable).
// Introduced with RealTraffic, which doesn't transmit the position's timestamp,
// hence timestamps are unreliable between [ts-10s;ts].
void LTFlightData::DataSmoothing (bool& bChanged)
{
    double gndRange = 0.0;
    double airbRange = 0.0;
    
    // access guarded by a mutex
    std::lock_guard<std::recursive_mutex> lock (dataAccessMutex);

    // shall we do data smoothing at all?
    const LTChannel* pChn = nullptr;
    if (!GetCurrChannel(pChn) || !pChn->DoDataSmoothing(gndRange,airbRange))
        return;
    
    // find first and last positions for smoothing
    const positionTy& posFirst = posDeque[0];
    const double tsRange = posFirst.IsOnGnd() ? gndRange : airbRange;
    dequePositionTy::iterator itLast = posDeque.begin();
    for (++itLast; itLast != posDeque.end(); ++itLast) {
        // there are various 'stop' conditions
        //  most important: leaving allowed smoothing range (in seconds)
        if (itLast->ts() - posFirst.ts() > tsRange  ||
            // don't smooth across gnd status changes
            itLast->f.onGrnd != posFirst.f.onGrnd       ||
            // don't smooth across artifically calculated positions
            itLast->f.flightPhase != FPH_UNKNOWN)
            break;
    }
    // we went one too far...so how far did we go into the deque?
    --itLast;
    // not far enough for any smoothing?
    if (std::distance(posDeque.begin(), itLast) < 2)
        return;
    
    // what is the total distance travelled between first and last?
    // (to take curves into account we need to sum up individual distances)
    double dist = 0.0;
    dequePositionTy::iterator itPrev = posDeque.begin();        // previous pos
    for (dequePositionTy::iterator it = std::next(itPrev);      // next pos
         itPrev != itLast;
         ++it, ++itPrev)
    {
        dist += itPrev->dist(*it);                              // distance between prev and next
    }
    const double totTime = itLast->ts() - posFirst.ts();
    // sanity check: some reasonable time
    if (totTime < 1.0)
        return;
    // avg speed:
    const double speed = dist / totTime;
    // sanity check: some reasonable speed to avoid INF and NAN values
    if (speed < 1.0)
        return;

    // all positions between first and last are now to be moved in a way
    // that the speed stays constant in all segments
    itPrev = posDeque.begin();
    for (dequePositionTy::iterator it = std::next(itPrev);
         it != itLast;
         ++it, ++itPrev)
    {
        // speed is constant, but distances differs from leg to leg
        // and, thus, determines time difference:
        it->ts() = itPrev->ts() + itPrev->dist(*it) / speed;
    }
    
    // If previously there where two (or more) positions with the exact same
    // position but different timestamps then these positions now have the very
    // same timestamp. (Distance between them is 0, with the above calculation
    // time difference now is also 0.) We must remove these duplicates:
    dequePositionTy::iterator dup;
    while ((dup = std::adjacent_find(posDeque.begin(), posDeque.end(),
                                     // find two adjacent positions with same timestamp:
                                     [](const positionTy& a, const positionTy& b){return dequal(a.ts(),b.ts());})) != posDeque.end())
    {
        posDeque.erase(dup);
    }
    
    // so we changed data
    bChanged = true;
}

// shift ground positions to taxiways, insert positions at taxiway nodes
void LTFlightData::SnapToTaxiways (bool& bChanged)
{
    // access guarded by a mutex
    std::lock_guard<std::recursive_mutex> lock (dataAccessMutex);

    // Skip processing if not reasonable:
    if (dataRefs.GetFdSnapTaxiDist_m() <= 0 ||      // Snap-to-taxiway not enabled
        posDeque.empty() ||                         // no aircraft positions available to process
        statData.isGrndVehicle() ||                 // ground vehicle
        (pAc && pAc->IsGroundVehicle()))
        return;
    
    // Loop over position in the deque
    dequePositionTy::iterator iter = posDeque.begin();
    while (iter != posDeque.end())
    {
        // Only act on positions on the ground,
        // which have (not yet) been artificially added
        positionTy& pos = *iter;
        if (pos.IsOnGnd() && !pos.IsPostProcessed())
        {
            // Try snapping to a rwy or taxiway
            if (LTAptSnap(*this, iter, true))
                bChanged = true;
        } // non-artificial ground position
        
        // move on to next
        ++iter;
    } // while all posDeque positions
}


// based on buffered positions calculate the next position to fly to
// (usually called in a separate thread via TriggerCalcNewPos,
//  with 'simTime' slightly [~0.5s] into the future,
//  called by LTAircraft shortly before running out of positions and
//  calling TryFetchNewPos)
//
// simTime should only be set when called from LTAircraft,
// others should pass in NAN.
bool LTFlightData::CalcNextPos ( double simTime )
{
    bool bChanged = false;          // change any positions?
    try {
        // access guarded by a mutex
        std::lock_guard<std::recursive_mutex> lock (dataAccessMutex);
        
        // *** maintenance of flight data deque ***
        const LTAircraft::FlightModel& mdl = LTAircraft::FlightModel::FindFlightModel(*this);

        // if no simTime given use a/c's 'to' position, or current sim time
        if (std::isnan(simTime)) {
            if (pAc)
                simTime = pAc->GetToPos().ts();
            else
                simTime = dataRefs.GetSimTime();
        }

        // remove from front until [0] <= simTime < [1] (or just one element left)
        while (dynDataDeque.size() >= 2 && dynDataDeque[1].ts <= simTime)
            dynDataDeque.pop_front();
        
        // *** Maintenance of positions queue ***
        
        // *** Data Smoothing ***
        // (potentially changes timestamp, so needs to be befure
        //  maintenance, which relies on timestamps)
        DataSmoothing(bChanged);
        
        // *** maintenance of buffered positions ***
        
        // Differs depending on: is there an a/c yet?
        if ( pAc ) {
            // if there is an a/c then we just remove all positions before 'simTime'
            while (!posDeque.empty() && posDeque.front().ts() <= simTime + 0.05f) {
                posDeque.pop_front();
                bChanged = true;
            }
            
            // no positions left?
            if (posDeque.empty()) {
                // If descending: Try finding a runway to land on
                if (pAc->GetVSI_ft() < -pAc->pMdl->VSI_STABLE)
                {
                    const positionTy& acTo = pAc->GetToPos();
                    posRwy = LTAptFindRwy(*pAc, rwyId, dataRefs.GetDebugAcPos(key()));
                    if (posRwy.isNormal()) {
                        // found a landing spot!
                        // If it is 'far' away in terms of time then we don't add it
                        // directly...maybe the channel wakes up and gives us
                        // real data that we don't want to miss.
                        // So we add only a part of the way to the rwy.
                        vectorTy vecRwy = acTo.between(posRwy);

                        // At most we travel as far as a refresh interval takes us
                        // and never too close to the touch-down point...
                        // we need room for the alignment point with the runway
                        const double d_ts = posRwy.ts() - simTime;
                        if (d_ts > (double)dataRefs.GetFdRefreshIntvl() &&
                            vecRwy.dist > 3 * ART_RWY_ALIGN_DIST)
                        {
                            // shorten the distance so it only takes as long as a refresh interval
                            vecRwy.dist *= (double)dataRefs.GetFdRefreshIntvl() / d_ts;
                            positionTy posInterm = acTo + vecRwy;
                            posInterm.f.flightPhase = FPH_APPROACH;
                            // Add the it to the queue
                            if (dataRefs.GetDebugAcPos(key()))
                                LOG_MSG(logDEBUG, "%s: Added intermediate %s",
                                        keyDbg().c_str(),
                                        std::string(posInterm).c_str());
                            posDeque.emplace_back(std::move(posInterm));
                        } else {
                            // The final leg down onto the runway.
                            // Little trick here: We add 2 stops to make sure
                            // that latest shortly before touching down we
                            // are fully aligned with the runway.
                            // Rwy heading is given in posRwy.heading().
                            positionTy posBefore =
                            posRwy + vectorTy(std::fmod(posRwy.heading() + 180.0, 360.0),   // angle (reversed!)
                                              ART_RWY_ALIGN_DIST,                           // distance
                                              -vecRwy.vsi,                                  // VSI (reversed!)
                                              std::min(vecRwy.speed,                        // speed (capped at max final speed)
                                                       pAc->pMdl->FLAPS_DOWN_SPEED * ART_FINAL_SPEED_F / KT_per_M_per_S));
                            // Timestamp is now beyond posRwy.ts() as time always moves forward,
                            // but posBefore is _before_ posRwy:
                            posBefore.ts() -= 2 * (posBefore.ts() - posRwy.ts());
                            posBefore.pitch() = 0.0;
                            posBefore.f.onGrnd = GND_OFF;
                            posBefore.f.flightPhase = FPH_FINAL;
                            
                            // Add both position to the queue
                            if (dataRefs.GetDebugAcPos(key()))
                                LOG_MSG(logDEBUG, "%s: Added final %s",
                                        keyDbg().c_str(),
                                        std::string(posBefore).c_str());
                            posDeque.emplace_back(std::move(posBefore));
                            if (dataRefs.GetDebugAcPos(key()))
                                LOG_MSG(logDEBUG, "%s: Added touch-down %s",
                                        keyDbg().c_str(),
                                        std::string(posRwy).c_str());
                            posDeque.push_back(posRwy);     // make a copy, we want to keep posRwy!
                        }
                        bChanged = true;
                    }
                }
                // No more positions on the ground: Make the a/c stop
                // by adding the last known position just once again as artifical stop.
                else if (pAc->IsOnGrnd()) {
                    positionTy stopPos = pAc->GetToPos();
                    if (stopPos.IsOnGnd() &&
                        stopPos.f.flightPhase != FPH_TOUCH_DOWN &&      // don't copy touch down pos, that looks ugly, and hinders auto-land/stop
                        stopPos.f.flightPhase != FPH_STOPPED_ON_RWY &&  // avoid adding several stops
                        stopPos.ts() <= simTime + 3.0)                  // and time's running out for the plane's to-position
                    {
                        stopPos.ts() += 5.0;                            // just set some time after to-position
                        stopPos.f.flightPhase = FPH_STOPPED_ON_RWY;     // indicator for aritifical stop (not only on rwy now...)
                        if (dataRefs.GetDebugAcPos(key()))
                            LOG_MSG(logDEBUG, "%s: Added stop-position %s",
                                    keyDbg().c_str(),
                                    std::string(stopPos).c_str());
                        posDeque.emplace_back(std::move(stopPos));      // add it to the deque
                        bChanged = true;
                    }
                }

                // still no positions left?
                if (posDeque.empty())
                {
                    if (dataRefs.GetDebugAcPos(key()))
                        LOG_MSG(logDEBUG,DBG_NO_MORE_POS_DATA,Positions2String().c_str());
                    return false;
                }
                else {
                    // posDeque should still be sorted, i.e. no two adjacent positions a,b should be a > b
                    LOG_ASSERT_FD(*this,
                                  std::adjacent_find(posDeque.cbegin(), posDeque.cend(),
                                                     [](const positionTy& a, const positionTy& b)
                                                     {return a > b;}
                                                     ) == posDeque.cend());
                }
            }
        } else {
            // If there is no a/c yet then we need one past and
            // one or more future positions
            // If already the first pos is in the future then we aren't valid yet
            if (posDeque.size() < 2 || simTime < posDeque.front().ts())
                return false;
        }
        
        // *** Data Cleansing ***
        DataCleansing(bChanged);
        
        // *** Snap to taxiways ***
        SnapToTaxiways(bChanged);

#ifdef DEBUG
        std::string deb0   ( !posDeque.empty() ? posDeque.front().dbgTxt() : "<none>" );
        std::string deb1   ( posDeque.size() >= 2 ? std::string(posDeque[1].dbgTxt()) : "<none>" );
        std::string debvec ( posDeque.size() >= 2 ? std::string(posDeque.front().between(posDeque[1])) : "<none>" );
#endif
        
        // *** Landing / Take-Off Detection ***
        
        if ( pAc && !posDeque.empty() ) {
            // clear outdated rotate timestamp
            if (!std::isnan(rotateTS) && (rotateTS + 10 * mdl.ROTATE_TIME < simTime) )
                rotateTS = NAN;
            
            // *** Landing ***
            
            // If current pos is in the air and next pos is approaching or touching ground
            // then we have live positional data on the ground.
            // However, if we would fly directly to next pos then we would touch down
            // then at next pos only (earliest), which might be a point far down the runway.
            // To simulate touching down at the _beginning_ of the runway and
            // then rolling out to (or through) next pos we determine this case
            // and then insert an artifical touch down position, which just keeps going with
            // previous vsi and speed down to the ground.
            const positionTy& toPos_ac = pAc->GetToPos();   // a/c's current to-position
            positionTy& next = posDeque.front();            // next pos waiting in posDeque

            if (!toPos_ac.IsOnGnd() &&                      // currently not heading for ground
                next.IsOnGnd() &&                           // future: on ground
                pAc->GetVSI_ft() < -mdl.VSI_STABLE) {       // right now descending considerably
                // Case determined: We are landing and have live positional
                //                  data down the runway
                const double descendAlt      = toPos_ac.alt_m() - next.alt_m(); // height to sink
                const double timeToTouchDown = descendAlt / -pAc->GetVSI_m_s(); // time to sink
                const double tsOfTouchDown   = toPos_ac.ts() + timeToTouchDown; // when to touch down
                // but only reasonably a _new_ position if between to pos and next
                // with some minima distance
                if (timeToTouchDown > TIME_REQU_POS &&
                    tsOfTouchDown + TIME_REQU_POS < next.ts())
                {
                    vectorTy vecTouch(pAc->GetTrack(),                          // touch down is straight ahead, don't turn last second
                                      timeToTouchDown * pAc->GetSpeed_m_s(),     // distance
                                      pAc->GetVSI_m_s(),                         // vsi
                                      pAc->GetSpeed_m_s());                      // speed
                    
                    // insert touch-down point at beginning of posDeque
                    positionTy& touchDownPos = posDeque.emplace_front(toPos_ac.destPos(vecTouch));
                    touchDownPos.f.onGrnd = GND_ON;
                    touchDownPos.f.flightPhase = FPH_TOUCH_DOWN;
                    touchDownPos.alt_m() = NAN;          // will set correct terrain altitude during TryFetchNewPos
                    
                    // Snap the touch down pos to the rwy:
                    dequePositionTy::iterator iter = posDeque.begin();
                    LTAptSnap(*this, iter, false);
                    
                    // output debug info on request
                    if (dataRefs.GetDebugAcPos(key())) {
                        LOG_MSG(logDEBUG,DBG_INVENTED_TD_POS,touchDownPos.dbgTxt().c_str());
                    }
                    
                    // If the touch-down point snapped to a rwy AND
                    // the next position in the deque is a TAXI position (and not also a RWY)
                    // then snap the TXI position again so that the (shortest)
                    // path from touch-down to taxi pos is inserted along
                    // proper taxi routes
                    if (iter->f.specialPos == SPOS_RWY &&
                        std::next(iter) != posDeque.end() &&
                        std::next(iter)->f.specialPos == SPOS_TAXI)
                    {
                        dequePositionTy::iterator txiIter = std::next(iter);
                        LTAptSnap(*this, txiIter, true);
                    }
                }
                else
                {
                    // not enough distance to 'next', so we declare 'next' the landing spot
                    next.f.flightPhase = FPH_TOUCH_DOWN;
                }
                    
                // Remove positions down the runway until the last RWY position
                // That allows for a better deceleration simulation.
                while (posDeque.size() > 2 &&       // keep at least two positions
                       posDeque[1].IsOnGnd() &&
                       posDeque[1].f.specialPos == SPOS_RWY &&
                       posDeque[2].f.specialPos == SPOS_RWY)
                {
                    // remove the second element (first is the just inserted touch-down pos)
                    posDeque.erase(std::next(posDeque.begin()));
                }
                
                // do Data Cleansing again, just to be sure the new
                // position does not screw up our flight path
                DataCleansing(bChanged);
                bChanged = true;
            } // (landing case)
            
            // *** Take Off ***
            
            // Similar issue as with landing, just reverse:
            // A/c is to take off (rotate and leave the runway) somewhere
            // between an on-ground position and an off-ground position.
            // We need to stick to the ground till that point. Where is that point?
            // If we'd just follow the known flight data then we likely
            // 'climb' with 100-200 ft/min from the start of the runway (A)
            // slowly to some point down the runway and only slightly in the air (B)
            // and then only change to initial climbing rate to a point
            // higher up in the air (C).
            // What we want is to stick to the ground, accelerate and leave
            // shortly before (B) at the right angle to extend climbing right
            // away to (C). (B)-(C) is a path really flown while (A)-(B)
            // is not 'flown' directly, but first there's the take-off-roll
            // followed by rotating and taking off.
            // So we extend the vector (B)-(C) _backwards_ to find the
            // take-off-point, achieved using vsi of (B)-(C).
            // Point of rotate is 3s earlier.
            
            // for the take off case we look further ahead to catch the case
            // that a data point is right between start of rotating and actual lift off
            else for (size_t i = 0;
                      std::isnan(rotateTS) && posDeque.size() >= i+1;
                      i++ )
            {
                // i == 0 is as above with actual a/c present position
                // in later runs we use future data from our queue
                const positionTy& ppos_i  = i == 0 ? pAc->GetPPos() : posDeque[i-1];
                positionTy& to_i          = posDeque[i];
                const double to_i_ts      = to_i.ts();  // the reference might become invalid later once we start erasing, so we copy this timestamp that we need
                
                // we look up to 60s into the future
                if (ppos_i.ts() > simTime + MDL_TO_LOOK_AHEAD)
                    break;
                
                // Now: is there a change from on-ground to off-ground?
                if (ppos_i.IsOnGnd() && !to_i.IsOnGnd())
                {
                    // direct vector from (A)-(B), in which the take off happens:
                    const vectorTy vec (ppos_i.between(to_i));
                    
                    // Get the vsi and speed after 'to' (the (B)-(C) vector's)
                    double climbVsi = mdl.VSI_INIT_CLIMB * Ms_per_FTm;
                    double climbSpeed = mdl.SPEED_INIT_CLIMB / KT_per_M_per_S;
                    if (posDeque.size() >= i+2) {     // take the data from the vector _after_ to
                        vectorTy climbVec (to_i.between(posDeque[i+1]));
                        if (climbVec.vsi > mdl.VSI_STABLE) {                // make sure it's really a climb!
                            climbVsi = climbVec.vsi;
                            climbSpeed = climbVec.speed;
                        }
                    }
                    
                    // Determine how much before 'to' is that take-off point
                    // We assume ppos_i, which is ON_GND, has good terrain alt
                    const double toTerrAlt = ppos_i.alt_m();
                    const double height_m = to_i.alt_m() - toTerrAlt; // height to climb to reach 'to'?
                    const double toClimb_s = height_m / climbVsi;   // how long to climb to reach 'to'?
                    const double takeOffTS = to_i.ts() - toClimb_s;   // timestamp at which to start the climb, i.e. take off
                    
                    // Continue only for timestamps in the future,
                    // i.e. if take off is calculated to be after currently analyzed position
                    if (ppos_i.ts() + SIMILAR_TS_INTVL < takeOffTS)
                    {
                        rotateTS = takeOffTS - mdl.ROTATE_TIME/2.0; // timestamp when to rotate

                        // find the TO position by applying a reverse vector to the pointer _after_ take off
                        vectorTy vecTO(fmod(vec.angle + 180, 360),  // angle (reverse!)
                                       climbSpeed * toClimb_s,      // distance
                                       -climbVsi,                   // vsi (reverse!)
                                       climbSpeed);                 // speed
                        // insert take-off point ('to' minus vector from take-off to 'to')
                        // at beginning of posDeque
                        positionTy takeOffPos = to_i.destPos(vecTO);
                        takeOffPos.f.onGrnd = GND_ON;
                        takeOffPos.f.flightPhase = FPH_LIFT_OFF;
                        takeOffPos.alt_m() = NAN;                   // TryFetchNewPos will calc terrain altitude
                        takeOffPos.heading() = vec.angle;           // from 'reverse' back to forward
                        takeOffPos.ts() = takeOffTS;                // ts was computed forward...we need it backward
                        
                        // find insert position, remove on-runway positions along the way
                        bool bDelRwyPos = false;
                        dequePositionTy::iterator toIter = posDeque.end();
                        for (dequePositionTy::iterator iter = posDeque.begin();
                             iter != posDeque.end();
                             )
                        {
                            // before take off...
                            if (*iter < takeOffPos) {
                                // Keep the first RWY position, but remove any later RWY positions,
                                // Which allows the accelerate algorithm to accelerate all the distance to take-off point
                                if (iter->f.specialPos == SPOS_RWY) {
                                    if (bDelRwyPos) {
                                        iter = posDeque.erase(iter);
                                        continue;               // start over loop with next element after the erased one
                                    }
                                    bDelRwyPos = true;          // any further RWY positions can be deleted
                                }
                                
                                // before take off we stay on the ground
                                if (!iter->IsOnGnd()) {
                                    iter->f.onGrnd = GND_ON;
                                    iter->alt_m() = NAN;            // TryFetchNewPos will calc terrain altitude
                                }
                            } else {
                                // found insert position! Insert and snap it to the rwy
                                toIter = posDeque.insert(iter, takeOffPos);
                                break;
                            }
                            
                            ++iter;
                        }
                        
                        // found no insert position??? need to add it to the end
                        if (toIter == posDeque.end())
                            posDeque.push_back(takeOffPos);
                        else
                        {
                            // we did find an insert position
                            // we now also remove everything between this
                            // inserted take-off position and the first
                            // in-flight position, which is to_i.
                            // (This can remove ppos_i!)
                            dequePositionTy::iterator rmIter = posDeque.begin();
                            // but runs only until first in-flight position (to_i, we saved its timestamp)
                            while (rmIter != posDeque.end() && rmIter->ts() < to_i_ts)
                            {
                                // skip positions before and including take off pos
                                if (rmIter->ts() <= takeOffTS + 0.001)
                                    rmIter++;
                                else
                                    // a position after take off but before in-flight is to be removed
                                    rmIter = posDeque.erase(rmIter);
                            }
                        }
                        
                        // output debug info on request
                        if (dataRefs.GetDebugAcPos(key())) {
                            LOG_MSG(logDEBUG,DBG_INVENTED_TO_POS,takeOffPos.dbgTxt().c_str());
                        }
                        bChanged = true;
                        
                        // do Data Cleansing again, just to be sure the new
                        // position does not screw up our flight path
                        DataCleansing(bChanged);

                        // leave loop of szenarios
                        break;
                    }
                    // take off would start before ppos_i, we don't do that,
                    // so ppos_i is going to be lift-off
                    else {
                        // if ppos_i is still in the deque we can change it:
                        if (i > 0)
                            posDeque[i-1].f.flightPhase = FPH_LIFT_OFF;
                        rotateTS = ppos_i.ts() - mdl.ROTATE_TIME/2.0;
                        if (dataRefs.GetDebugAcPos(key())) {
                            LOG_MSG(logDEBUG,DBG_REUSING_TO_POS,ppos_i.dbgTxt().c_str());
                        }
                    }
                } // (take off case)
            } // loop over szenarios

            // posDeque should still be sorted, i.e. no two adjacent positions a,b should be a > b
            LOG_ASSERT_FD(*this,
                          std::adjacent_find(posDeque.cbegin(), posDeque.cend(),
                                             [](const positionTy& a, const positionTy& b)
                                             {return a > b;}
                                             ) == posDeque.cend());
        } // (has a/c and do landing / take-off detection)
        
        // *** Snap any newly inserted positions to taxiways ***
        if (bChanged)
            SnapToTaxiways(bChanged);
        
        // A lot might have changed now, even added.
        // If there is no aircraft yet then we need to "normalize"
        // to creation conditions: One pos in the past, the next in the future
        if ( !pAc )
        {
            // The first pos is in the past, good, make sure it's the only one
            // [0] <= simTime < [1]
            while (posDeque.size() >= 2 && posDeque[1].ts() <= simTime) {
                posDeque.pop_front();
                bChanged = true;
            }
            
            // Unlikely, but theoretically there could now be just one (past) pos left
            if (posDeque.size() < 2)
                return false;
        }
        
        // if something changed
        if (bChanged) {
            // recalc all headings
            for (dequePositionTy::iterator iter = posDeque.begin();
                 iter != posDeque.end();
                 ++iter)
                CalcHeading(iter);
            
            // output all positional information as debug info on request
            if (dataRefs.GetDebugAcPos(key())) {
                LOG_MSG(logDEBUG,DBG_POS_DATA,Positions2String().c_str());
            }
        }
        
        // posDeque should still be sorted, i.e. no two adjacent positions a,b should be a > b
        LOG_ASSERT_FD(*this,
                      std::adjacent_find(posDeque.cbegin(), posDeque.cend(),
                                         [](const positionTy& a, const positionTy& b)
                                         {return a > b;}
                                         ) == posDeque.cend());
        
        // success
        return true;
    } catch(const std::system_error& e) {
        LOG_MSG(logERR, ERR_LOCK_ERROR, key().c_str(), e.what());
    }
    return false;
}

// the mutex used to synch access to the list of keys which await pos calculation
std::mutex calcNextPosListMutex;
// and that list of pairs <key,simTime>
typedef std::pair<LTFlightData::FDKeyTy,double> keyTimePairTy;
typedef std::deque<keyTimePairTy> dequeKeyTimeTy;
dequeKeyTimeTy dequeKeyPosCalc;

// The main function for the position calculation thread
// It receives keys to work on in the dequeKeyPosCalc list and calls
// the CalcNextPos function on the respective flight data objects
void LTFlightData::CalcNextPosMain ()
{
    // This is a communication thread's main function, set thread's name and C locale
    ThreadSettings TS ("LT_CalcPos", LC_ALL_MASK);

    // loop till said to stop
    while ( !bFDMainStop ) {
        keyTimePairTy pair;
        
        // thread-safely access the list of keys to fetch one for processing
        try {
            std::lock_guard<std::mutex> lock (calcNextPosListMutex);
            if ( !dequeKeyPosCalc.empty() ) {   // something's in the list, take it
                pair = dequeKeyPosCalc.front();
                dequeKeyPosCalc.pop_front();
            }
        } catch(const std::system_error& e) {
            LOG_MSG(logERR, ERR_LOCK_ERROR, "CalcNextPosMain", e.what());
            pair = keyTimePairTy();
        }
        
        // there was something in the list to process? Do so!
        if (!pair.first.empty()) {
            try {
                // To ensure a FD object stays available between mapFd.at and the
                // call to its local mutex we prohibit removal by locking the
                // general mapFd mutex.
                std::unique_lock<std::mutex> lockMap (mapFdMutex);
                // find the flight data object in the map and calc position
                LTFlightData& fd = mapFd.at(pair.first);
                
                // LiveTraffic Top Level Exception Handling:
                // CalcNextPos can cause exceptions. If so make fd object invalid and ignore it
                try {
                    std::lock_guard<std::recursive_mutex> lockFD (fd.dataAccessMutex);
                    lockMap.unlock();           // now that we have the detailed mutex we can release the global one
                    if (fd.IsValid())
                        fd.CalcNextPos(pair.second);
                } catch (const std::exception& e) {
                    LOG_MSG(logERR, ERR_TOP_LEVEL_EXCEPTION " - on aircraft %s", e.what(), pair.first.c_str());
                    fd.SetInvalid();
                } catch (...) {
                    fd.SetInvalid();
                }
                
            } catch(const std::out_of_range&) {
                // just ignore exception...fd object might have gone in the meantime
                if constexpr (LIVETRAFFIC_VERSION_BETA) {
                    LOG_MSG(logWARN, "No longer found aircraft %s", pair.first.c_str());
                }
            }
        }
            
        // sleep till woken up for processing or stopping
        {
            std::unique_lock<std::mutex> lk(FDThreadSynchMutex);
            FDThreadSynchCV.wait(lk, []{return bFDMainStop || !dequeKeyPosCalc.empty();});
            lk.unlock();
        }
    }
}

// Add a new key to the list of positions to calculate
// and wake up the calculation thread
void LTFlightData::TriggerCalcNewPos ( double simTime )
{
    // thread-safely add the key to the list and start the calc thread
    try {
        std::lock_guard<std::mutex> lock (calcNextPosListMutex);
        
        // search for key in the list, if already included update simTime and return
        for (keyTimePairTy &i: dequeKeyPosCalc)
            if(i.first==key()) {
                i.second = fmax(simTime,i.second);   // update simTime to latest
                return;
            }
        
        // not in list, so add to list of keys to calculate including simTime
        dequeKeyPosCalc.emplace_back(key(),simTime);
        
        // trigger the calc thread to wake up
        FDThreadSynchCV.notify_all();
        
    } catch(const std::system_error& e) {
        LOG_MSG(logERR, ERR_LOCK_ERROR, "TriggerCalcNewPos", e.what());
    }
}


// calc heading from positions in a positionList around a given position (it)
// if there is only (it), then use heading from flight data
// if there are 2 positions then return heading from first to second
// if there are 3 positions, then calc both headings (from 1st to 2nd, from 2nd to 3rd)
//                           and return its average
//         ====>        <- this is the return value if 3 positions exist
//         P_it                p1   -> p_it =  30°
//          ^ \                p_it -> p3   = 150°
//         /   _|              return       = (30° + 150°) / 2 = 90°
//        /     P3
//       P1
//
// (Thinking behind it: By the time we reach P2 we should be flying a curve
//  and should be at heading as returned -- before changing course to P3)
//
// Also consider the distance between points: a distance less than 5m is
// considered "no point" for the purpose of this calculation.
// Such short distances will be seen when a/c stops on the gound:
// Very similar positions next to each other, which we don't want the entire
// a/c to turn to. Instead, favor the longer vector, or, if none of the
// vectors is long enough, fall back to the heading as reported in the
// flight data.
void LTFlightData::CalcHeading (dequePositionTy::iterator it)
{
    // skip any fiddling with the heading in case it is fixed
    if (it->f.bHeadFixed)
        return;
    
    // access guarded by a mutex
    std::lock_guard<std::recursive_mutex> lock (dataAccessMutex);

    // vectors to / from the position at "it"
    vectorTy vecTo, vecFrom;
    
    // is there a predecessor to "it"?
    if (it != posDeque.cbegin()) {
        const positionTy& prePos = *std::prev(it);
        vecTo = prePos.between(*it);
        if (vecTo.dist < SIMILAR_POS_DIST)      // distance from predecessor to it too short
        {
            it->heading() = prePos.heading();   // by default don't change heading for this short distance to avoid turning planes "on the spot"
            if (!std::isnan(it->heading()))     // if we now have a heading -> just use it
                return;
            vecTo = vectorTy();                 // clear the vector
        }
    } else if (pAc) {
        // no predecessor in the queue...but there is an a/c, take that
        const positionTy& prePos = pAc->GetToPos();
        vecTo = prePos.between(*it);
        if (vecTo.dist < SIMILAR_POS_DIST)      // distance from predecessor to it too short
        {
            it->heading() = prePos.heading();   // by default don't change heading for this short distance to avoid turning planes "on the spot"
            if (!std::isnan(it->heading()))     // if we now have a heading -> just use it
                return;
            vecTo = vectorTy();                 // clear the vector
        }
    }
    
    // is there a successor to it?
    if (std::next(it) != posDeque.cend()) {
        vecFrom = it->between(*std::next(it));
        if (vecFrom.dist < SIMILAR_POS_DIST)    // clear the vector if too short
            vecFrom = vectorTy();
    }
    
    // if both vectors are available return the average between both angles
    if (!std::isnan(vecTo.angle) && !std::isnan(vecFrom.angle))
        // with the linear factor in favor of the _shorter_ vector
        // (Idea: we have more time to turn on the longer side, so at the junction
        //        the heading should be closer to the shorter vector's heading)
        it->heading() = HeadingAvg(vecTo.angle,
                                   vecFrom.angle,
                                   vecFrom.dist,
                                   vecTo.dist);
    // if just one vector is available take that one
    else if (!std::isnan(vecFrom.angle))
        it->heading() = vecFrom.angle;
    else if (!std::isnan(vecTo.angle))
        it->heading() = vecTo.angle;
    // no calculated vector available...if the position came with some heading leave it untouched
    // else we fall back to the heading delivered by the flight data
    else if (std::isnan(it->heading())) {
        FDDynamicData *pBefore = nullptr, *pAfter = nullptr;
        dequeFDDynFindAdjacentTS(it->ts(), pBefore, pAfter);
        // get the best heading out of it
        if (pAfter && pBefore)
            it->heading() = HeadingAvg(pBefore->heading,
                                       pAfter->heading,
                                       pAfter->ts - it->ts(),   // factor "before" higher if close (and after is further away!)
                                       it->ts() - pBefore->ts); // factor "after" higher if close (and before is further away!)
        else if (pBefore)
            it->heading() = pBefore->heading;
        else if (pAfter)
            it->heading() = pAfter->heading;
        else
            it->heading() = 0;
    }
    
    // just as a safeguard...they can't be many situations this triggers,
    // but we don't want nan values any longer after this
    if (std::isnan(it->heading()))
        it->heading() = 0;
}

// check if thisPos would be OK after lastPos,
// pHeading: if given overrides lastPos.Heading()
//           if NAN, then no check for heading
bool LTFlightData::IsPosOK (const positionTy& lastPos,
                            const positionTy& thisPos,
                            double* pHeading,
                            bool* /*pbChanged*/)
{
    // access guarded by a mutex
    std::lock_guard<std::recursive_mutex> lock (dataAccessMutex);
    
    // only compare positions which are either both on the ground or both in the air
    if (thisPos.IsOnGnd() != lastPos.IsOnGnd())
        return true;

    // aircraft model to use
    const std::string* pIcaoType = nullptr;
    const LTAircraft::FlightModel& mdl = LTAircraft::FlightModel::FindFlightModel(*this, false, &pIcaoType);
    if (!pIcaoType)     // if we can't really determine a model we can't really validate
        return true;
    
    // if pHeading not given we assume we can take it from lastPos
    const double lastHead = pHeading ? *pHeading : lastPos.heading();
    // vector from last to this
    const vectorTy v = lastPos.between(thisPos);
    if (pHeading) *pHeading = v.angle;      // return heading from lastPos to thisPos
    // maximum turn allowed depends on 'on ground' or not
    const double maxTurn = mdl.maxHeadChange(thisPos.IsOnGnd(), thisPos.ts() - lastPos.ts());

    // angle between last and this, i.e. turn angle at thisPos
    const double hDiff = (std::isnan(lastHead) ? 0.0 :
                          lastPos.f.bHeadFixed || thisPos.f.bHeadFixed ? 0.0 :
                          v.dist <= SIMILAR_POS_DIST ? 0.0 :
                          HeadingDiff(lastHead, v.angle));
    
    // Speed limits
    const double minSpeed = thisPos.IsOnGnd() ? 0.0                          : mdl.MIN_FLIGHT_SPEED;
    const double maxSpeed = thisPos.IsOnGnd() ? (mdl.SPEED_INIT_CLIMB * 1.2) : mdl.MAX_FLIGHT_SPEED;
    
    // --- Validations ---
    const char* szViolTxt = nullptr;
    
    if (-maxTurn > hDiff || hDiff > maxTurn)
        szViolTxt = "Turn too far";
    else if (v.vsi_ft() < -mdl.VSI_MAX || mdl.VSI_MAX < v.vsi_ft())
        szViolTxt = "VSI too high";
    else if (!std::isnan(v.speed_kn()) && v.speed_kn() > maxSpeed)
        szViolTxt = "Speed too high";
    else if (!std::isnan(v.speed_kn()) && v.speed_kn() < minSpeed)
        szViolTxt = "Speed too low";
        
    // Any problem found?
    if (szViolTxt) {
        LOG_MSG(logDEBUG, "%s: %s: %s with headingDiff = %.0f (speed = %.f - %.fkn, max turn = %.f, max vsi = %.fft/min, mdl %s, type %s)",
                keyDbg().c_str(), szViolTxt,
                std::string(v).c_str(), hDiff,
                minSpeed, maxSpeed, maxTurn, mdl.VSI_MAX,
                mdl.modelName.c_str(), pIcaoType->c_str());
        return false;
    }
    
    // all OK
    return true;
}

// Static: Open/Close the tracking data export file as needed
bool LTFlightData::ExportOpenClose ()
{
    // no logging? return (after closing the file if open)
    if (!dataRefs.AnyExportData()) {
        if (fileExport.is_open()) {
            std::lock_guard<std::recursive_mutex> lock(exportFdMutex);
            // write remaining lines before close
            while (!quExport.empty()) {
                fileExport << quExport.top().s;
                quExport.pop();
            }
            fileExport.close();
            SHOW_MSG(logWARN, DBG_EXPORT_FD_STOP, fileExportName.c_str());
        }
        return false;
    }
    // Logging on: Need to open the file first?
    else if (!fileExport.is_open()) {
        std::lock_guard<std::recursive_mutex> lock(exportFdMutex);
        // previous test was unsafe, not locked, so with lock once again:
        if (!fileExport.is_open()) {
            // Create the file name from a fixed part and a date/time stamp
            // much like X-Plane names screenshots
            char currFileName[100];
            const std::time_t t = std::time(nullptr);
            const std::tm tm = *std::localtime(&t);
            std::strftime(currFileName, sizeof(currFileName),
                          PATH_DEBUG_EXPORT_FD, &tm);
            fileExportName = currFileName;
            
            // open the file, append to it
            fileExport.open (fileExportName, std::ios_base::out | std::ios_base::app);
            if (!fileExport) {
                char sErr[SERR_LEN];
                strerror_s(sErr, sizeof(sErr), errno);
                // could not open output file: bail out, decativate logging
                SHOW_MSG(logERR, DBG_RAW_FD_ERR_OPEN_OUT,
                         fileExportName.c_str(), sErr);
                dataRefs.SetAllExportData(false);
                return false;
            }
            else {
                SHOW_MSG(logWARN, DBG_EXPORT_FD_START, fileExportName.c_str());
                // In case we are to normalize timestamps we'll do it against NOW
                fileExportTsBase = dataRefs.ShallExportNormalizeTS() ? dataRefs.GetSimTime() : NAN;
                // always start with current weather
                ExportLastWeather();
            }
        }
    }
    return fileExport.is_open();
}

// Moves a line to the export priority queue, flushes data which is ready to be written
void LTFlightData::ExportAddOutput (unsigned long ts, const char* s)
{
    // make sure a file is open before continuing
    if (!ExportOpenClose())
        return;
    
    // As there are different threads (e.g. in LTRealTraffic), which send data,
    // we guard file writing with a lock, so that no line gets intermingled
    // with another thread's data:
    std::lock_guard<std::recursive_mutex> lock(exportFdMutex);

    // add the line to the queue
    quExport.emplace(ts, s);
    
    // flush all lines to the file that are due for writing
    const unsigned long now = (unsigned long)(dataRefs.GetSimTime()) + 5;
    while (!quExport.empty() && quExport.top().ts < now) {
        fileExport << quExport.top().s;
        quExport.pop();
    }
    fileExport.flush();
}

// debug: log raw network data to a log file
void LTFlightData::ExportFD(const FDDynamicData& inDyn,
                            const positionTy& pos)
{
    // We are to log tracking data?
    if (!ExportOpenClose() ||
        !dataRefs.GetDebugExportFD())
        return;
    
    // output a tracking data record
    char buf[1024];
    switch (dataRefs.GetDebugExportFormat()) {
        case EXP_FD_AITFC:
            snprintf(buf, sizeof(buf),
                     "AITFC,%lu,%.6f,%.6f,%.0f,%.0f,%c,%.0f,%.0f,%s,%s,%s,%s,%s,%.0f\n",
                     key().num,                                                 // hexid
                     pos.lat(), pos.lon(),                                      // lat, lon
                     nanToZero(GeoAltToBaroAlt_ft(pos.alt_ft(), dataRefs.GetPressureHPA())),   // alt
                     inDyn.vsi,                                                 // vs
                     (pos.IsOnGnd() ? '0' : '1'),                               // airborne
                     inDyn.heading, inDyn.spd,                                  // hdg,spd
                     statData.call.c_str(),                                     // cs
                     statData.acTypeIcao.c_str(),                               // type
                     statData.reg.c_str(),                                      // tail
                     statData.origin().c_str(),                                 // from
                     statData.dest().c_str(),                                   // to
                     pos.ts() - nanToZero(fileExportTsBase));                   // timestamp: if requested normalize timestamp in output
            break;
            
        case EXP_FD_RTTFC:
            snprintf(buf, sizeof(buf),
                     "RTTFC,%lu,%.6f,%.6f,%.0f,%.0f,%c,%.0f,%.0f,%s,%s,%s,%s,%s,%.0f,"
                     "%s,%s,%s,%.0f,"
                     "-1,-1,-1,-1,-1,-1,"                                       // IAS, TAS, Mach, track_rate, roll, mag_heading
                     "%.2f,%.0f,%s,%s,"
                     "-1,-1,-1,-1,-1,-1,-1,-1,-1,-1,-1,"                        // nav_qnh, nav_altitude_mcp, nav_altitude_fms, nav_heading, nav_modes, seen, rssi, winddir, windspd, OAT, TAT
                     "%c,,\n",
                     // equivalent to AITFC
                     key().num,                                                 // hexid
                     pos.lat(), pos.lon(),                                      // lat, lon
                     nanToZero(GeoAltToBaroAlt_ft(pos.alt_ft(), dataRefs.GetPressureHPA())),   // baro_alt
                     inDyn.vsi,                                                 // baro_rate
                     (pos.IsOnGnd() ? '0' : '1'),                               // airborne
                     inDyn.heading, inDyn.spd,                                  // track, gsp
                     statData.call.c_str(),                                     // cs_icao
                     statData.acTypeIcao.c_str(),                               // ac_type
                     statData.reg.c_str(),                                      // ac_tailno
                     statData.origin().c_str(),                                 // from_iata
                     statData.dest().c_str(),                                   // to_iata
                     pos.ts() - nanToZero(fileExportTsBase),                    // timestamp: if requested normalize timestamp in output
                     // additions by RTTFC
                     inDyn.pChannel ? inDyn.pChannel->ChName() : "LT",          // source
                     statData.call.c_str(),                                     // cs_iata (copy of cs_icao)
                     "lt_export",                                               // msg_type
                     nanToZero(pos.alt_ft()),                                   // alt_geom
                     // -- here follows a set of 6 fields we can't fill, they are set constant already in the format string, see above
                     pos.heading(),                                             // true_heading
                     inDyn.vsi,                                                 // geom_rate
                     "none",                                                    // emergency
                     statData.isGrndVehicle() ? "C2" : "",                      // category
                     // -- here follows a set of 11 fields we can't fill, they are set constant already in the format string, see above
                     key().eKeyType == KEY_ICAO ? '1' : '0');                   // isICAOhex
            break;
    }
    ExportAddOutput((unsigned long)std::lround(pos.ts()), buf);
}

// Export Weather data record, based on DataRefs::GetWeather()
void LTFlightData::ExportLastWeather ()
{
    // The file is expected to be open if we are actively exporting, see ExportFD
    // We are to log tracking data? And export file is open?
    if (!ExportOpenClose())
        return;

    // make sure no other thread is writing to the file right now
    std::lock_guard<std::recursive_mutex> lock(exportFdMutex);

    // get latest data
    float hPa = NAN;
    std::string stationId, METAR;
    dataRefs.GetWeather(hPa, stationId, METAR);
    
    fileExport
    << "{\"ICAO\": \""      << stationId
    << "\",\"QNH\": \""     << std::lround(hPa)
    << "\", \"METAR\": \""  << METAR
    << "\", \"NAME\": \""   << stationId        // don't have a proper name, doesn't matter
    << "\"}\n";
}

// adds a new position to the queue of positions to analyse
void LTFlightData::AddNewPos ( positionTy& pos )
{
    try {
        // access guarded by a mutex
        std::lock_guard<std::recursive_mutex> lock (dataAccessMutex);

        // We only consider data that is newer than what we have already
        const positionTy* pLatestPos =
        !posToAdd.empty() ? &(posToAdd.back()) :
        !posDeque.empty() ? &(posDeque.back()) :
        hasAc()           ? &(pAc->GetToPos()) : nullptr;
        
        if (pLatestPos) {
            // pos is before or close to 'to'-position: don't add!
            if (pos.ts() <= pLatestPos->ts() + SIMILAR_TS_INTVL)
            {
                if (dataRefs.GetDebugAcPos(key()))
                    LOG_MSG(logDEBUG,DBG_SKIP_NEW_POS_TS,pos.dbgTxt().c_str());
                return;
            }
        }

        // add pos to the queue of data to be added
        // (we shall not do Y probes but need accurate GND info...)
        posToAdd.emplace_back(pos);
        flagNoNewPosToAdd.clear();

        if (dataRefs.GetDebugAcPos(key()))
            LOG_MSG(logDEBUG,DBG_ADDED_NEW_POS,pos.dbgTxt().c_str());
    } catch(const std::system_error& e) {
        LOG_MSG(logERR, ERR_LOCK_ERROR, key().c_str(), e.what());
    }
}

// walks all flight data objects and works the posToAdd queue
// called from flight loop callback, i.e. from the main thread
void LTFlightData::AppendAllNewPos()
{
    // short-cut if nothing to do
    if (flagNoNewPosToAdd.test_and_set())
        return;

    // somewhere there is something to do
    // need access to flight data map
    try {
        std::unique_lock<std::mutex> lock (mapFdMutex, std::try_to_lock);
        if (!lock) {
            // couldn't get the lock right away
            // -> return, we don't want to hinder rendering
            flagNoNewPosToAdd.clear();      // but need to try again
            return;
        }
        
        // loop all flight data objects and check for new data to analyse
        for (mapLTFlightDataTy::value_type& fdPair: mapFd) {
            LTFlightData& fd = fdPair.second;
            try {
                std::unique_lock<std::recursive_mutex> lockFD (fd.dataAccessMutex, std::try_to_lock);
                if (!lockFD) {
                    flagNoNewPosToAdd.clear();          // need to try it again
                } else {
                    if (fd.IsValid())
                        fd.AppendNewPos();
                }
            } catch (const std::exception& e) {
                LOG_MSG(logERR, ERR_TOP_LEVEL_EXCEPTION, e.what());
                fd.SetInvalid();
            } catch (...) {
                fd.SetInvalid();
            }
        }
    } catch(const std::system_error& e) {
        LOG_MSG(logERR, ERR_LOCK_ERROR, "mapFdMutex", e.what());
        flagNoNewPosToAdd.clear();
    }
}

// analyse and add new positional data
// called from AppendAllNewPos, i.e. from within flight loop callback
void LTFlightData::AppendNewPos()
{
    // short-cut if nothing to do...we dare doing that without lock
    if (posToAdd.empty())
        return;
    
    try {
        // access guarded by a mutex, but we don't wait (inside the flight loop)
        std::unique_lock<std::recursive_mutex> lock (dataAccessMutex, std::try_to_lock);
        if (!lock) {
            flagNoNewPosToAdd.clear();          // need to try it again
            return;
        }
        
       // loop the positions to add
        while (!posToAdd.empty())
        {
            // take next pos from queue
            positionTy pos = posToAdd.front();
            posToAdd.pop_front();
            
            // Once again a final check: We only add data after the last known position
            // We only consider data that is newer than what we have already
            const positionTy* pLatestPos = nullptr;
            double headToLatest = NAN;          // heading/track when flying to that latest pos, relevant for turn validation
            
            // There are positions waiting in the deque
            if (!posDeque.empty())
            {
                pLatestPos = &(posDeque.back());
                if (posDeque.size() >= 2)
                    headToLatest = posDeque[posDeque.size()-2].angle(*pLatestPos);
                else if (hasAc())
                    headToLatest = pAc->GetToPos().angle(*pLatestPos);
            }
            // no deque positions, but an aircraft?
            else if (hasAc())
            {
                pLatestPos = &(pAc->GetToPos());
                headToLatest = pAc->GetTrack();
            }

            // Is the new position _after_ the latest known position?
            if (pLatestPos &&
                pos.ts() <= pLatestPos->ts() + SIMILAR_TS_INTVL)
            {
                if (dataRefs.GetDebugAcPos(key()))
                    LOG_MSG(logDEBUG,DBG_SKIP_NEW_POS_TS,pos.dbgTxt().c_str());
                continue;                   // skip
            }
            
            // ground status: will set ground altitude if on ground
            TryDeriveGrndStatus(pos);
            
            // Now that we have a proper Grnd status we can test the pos for validty
            if (pLatestPos && !IsPosOK(*pLatestPos, pos, &headToLatest)) {
                if (dataRefs.GetDebugAcPos(key()))
                    LOG_MSG(logDEBUG,DBG_SKIP_NEW_POS_NOK,pos.dbgTxt().c_str());
                return;
            }
            
            // *** pitch ***
            // just a rough value, LTAircraft::CalcPPos takes care of the details
            if (pos.IsOnGnd())
                pos.pitch() = 0;
            else
                pos.pitch() = 2;
            
            // *** roll ***
            // LTAircraft::CalcPPos takes care of the details
            pos.roll() = 0;
            
            // add to the end of the deque
            posDeque.emplace_back(pos);
            dequePositionTy::iterator i = std::prev(posDeque.end());

            // *** heading ***
            
            // Recalc heading of adjacent positions: before p, p itself, and after p
            if (i != posDeque.begin())              // is there anything before i?
                CalcHeading(std::prev(i));
            CalcHeading(i);                         // i itself, latest here a nan heading is rectified
            
            // *** last checks ***
            
            // should be fully valid position now
            LOG_ASSERT_FD(*this, i->isFullyValid());
        }
        
        // posDeque should be sorted, i.e. no two adjacent positions a,b should be a > b
        if constexpr (LIVETRAFFIC_VERSION_BETA) {
            LOG_ASSERT_FD(*this,
                          std::adjacent_find(posDeque.cbegin(), posDeque.cend(),
                                             [](const positionTy& a, const positionTy& b)
                                             {return a > b;}
                                             ) == posDeque.cend());
        }
        
        // now the youngest timestamp is this one of the last known position:
        if (!posDeque.empty()) {
            youngestTS = posDeque.back().ts();
        
            // *** trigger recalc ***
            TriggerCalcNewPos(NAN);
        }
        
        // print all positional information as debug info on request
        if (dataRefs.GetDebugAcPos(key())) {
            LOG_MSG(logDEBUG,DBG_POS_DATA,Positions2String().c_str());
        }
    } catch(const std::system_error& e) {
        LOG_MSG(logERR, ERR_LOCK_ERROR, key().c_str(), e.what());
    }
}

// Called by a/c: reads available positions if lock available
LTFlightData::tryResult LTFlightData::TryFetchNewPos (dequePositionTy& acPosList,
                                                      double& _rotateTS)
{
    try {
        std::unique_lock<std::recursive_mutex> lock (dataAccessMutex, std::try_to_lock );
        if ( !lock )                            // didn't get the lock -> return
            return TRY_NO_LOCK;
        
        // we are called from X-Plane's main thread,
        // so we take our chance to determine proper terrain altitudes
        for (positionTy& pos: posDeque) {
            if ((pos.IsOnGnd() && std::isnan(pos.alt_m())) ||    // GND_ON but alt unknown
                pos.f.onGrnd == GND_UNKNOWN) {    // GND_UNKNOWN
                TryDeriveGrndStatus(pos);
            }
        }
        
        // the very first call (i.e. FD doesn't even know the a/c's ptr yet)?
        if (!pAc) {
            // there must be two positions, one in the past, one in the future!
            LOG_ASSERT_FD(*this, validForAcCreate());
            // move the first two positions to the a/c, so that the a/c can start flying from/to
            acPosList.emplace_back(std::move(posDeque.front()));
            posDeque.pop_front();
            acPosList.emplace_back(std::move(posDeque.front()));
            posDeque.pop_front();
        } else {
            // there is an a/c...only use stuff past current 'to'-pos
            const positionTy& to = pAc->GetToPos();
            LOG_ASSERT_FD(*this, !std::isnan(to.ts()));
            
            // Remove outdated positions from posDeque,
            // ie. all positions before 'to'
            while (!posDeque.empty() && posDeque.front() < to)
                posDeque.pop_front();
            
            // nothing left???
            if (posDeque.empty())
                return TRY_NO_DATA;
            
            // move that next position to the a/c
            acPosList.emplace_back(std::move(posDeque.front()));
            posDeque.pop_front();
            
            // Was that position one that is _not_ to be reached because the corner is to be cut?
            // In that case we also need the _next_ position to properly calculate the required Bezier curve:
            if (acPosList.back().f.bCutCorner && !posDeque.empty()) {
                acPosList.emplace_back(std::move(posDeque.front()));
                posDeque.pop_front();
            }
        }
        
        // store rotate timestamp if there is one (never overwrite with NAN!)
        if (!std::isnan(rotateTS))
            _rotateTS = rotateTS;
        
        // output all positional information as debug info on request
        if (dataRefs.GetDebugAcPos(key()))
            LOG_MSG(logDEBUG,DBG_POS_DATA,Positions2String().c_str());
        
        // return success as something has been added
        return TRY_SUCCESS;
    } catch(const std::system_error& e) {
        LOG_MSG(logERR, ERR_LOCK_ERROR, key().c_str(), e.what());
    }
    
    // Caught some error
    return TRY_TECH_ERROR;
}


// determine ground-status based on comparing altitude to terrain
// Note: If pos.onGnd == GND_ON then this will not change, but the altitude will be set to terrain altitude
//       If pos.onGnd != GND_ON then onGnd will be decided based on comparing altitude to terrain altitude
bool LTFlightData::TryDeriveGrndStatus (positionTy& pos)
{
    try {
        std::unique_lock<std::recursive_mutex> lock (dataAccessMutex, std::try_to_lock );
        if ( lock )
        {
            // what's the terrain altitude at that pos?
            double terrainAlt = YProbe_at_m(pos);
            if (std::isnan(terrainAlt))
                return false;
            
            // Now 2 options:
            // If position already says itself: I'm on the ground, then keep it like that
            // Otherwise decide based on altitude _if_ it's on the ground
            if (!pos.IsOnGnd() &&
                // say it's on the ground if below terrain+10m (or 20m in case of RealTraffic)
                pos.alt_m() < terrainAlt + (GetCurrChannel() == DR_CHANNEL_REAL_TRAFFIC_ONLINE ? FD_GND_AGL_EXT : FD_GND_AGL))
                pos.f.onGrnd = GND_ON;

            // if it was or now is on the ground correct the altitue to terrain altitude
            // (very slightly below to be sure to actually touch down even after rounding effects)
            if (pos.IsOnGnd())
                pos.alt_m() = terrainAlt - MDL_CLOSE_TO_GND;
            else
                // make sure it's either GND_ON or GND_OFF, nothing lese
                pos.f.onGrnd = GND_OFF;

            // successfully determined a status
            return true;
        }
    } catch(const std::system_error& e) {
        LOG_MSG(logERR, ERR_LOCK_ERROR, key().c_str(), e.what());
    }
    
    // Either didn't get the lock or some caught error
    return false;
}

// determine terrain alt at pos
double LTFlightData::YProbe_at_m (const positionTy& pos)
{
    return ::YProbe_at_m(pos, probeRef);
}

// returns vector at timestamp (which has speed, direction and the like)
LTFlightData::tryResult LTFlightData::TryGetNextPos (double ts, positionTy& pos) const
{
    try {
        std::unique_lock<std::recursive_mutex> lock (dataAccessMutex, std::try_to_lock );
        if ( lock )
        {
            // find first posititon _after_ ts
            dequePositionTy::const_iterator i =
            std::find_if(posDeque.cbegin(),posDeque.cend(),
                         [ts](const positionTy& p){return p.ts() > ts;});
            
            // no positions found -> no data!
            if (i == posDeque.cend())
                return TRY_NO_DATA;
            
            // return the position
            pos = *i;
            return TRY_SUCCESS;
        }
        else
            return TRY_NO_LOCK;
    } catch(const std::system_error& e) {
        LOG_MSG(logERR, ERR_LOCK_ERROR, key().c_str(), e.what());
    }
    
    // Either didn't get the lock or some caught error
    return TRY_TECH_ERROR;
}

// stringify all position information - mainly for debugging purposes
std::string LTFlightData::Positions2String () const
{
    try {
        // access guarded by a mutex
        std::lock_guard<std::recursive_mutex> lock (dataAccessMutex);
        
        // 0. current sim time
        time_t t = time_t(dataRefs.GetSimTime());
        struct tm tm;
        gmtime_s(&tm, &t);

        char szBuf[50];
        snprintf(szBuf,sizeof(szBuf),
                 "a/c %s %s SimTime: %.1f - ",
                 key().c_str(),
                 statData.acId("-").c_str(),
                 dataRefs.GetSimTime());
        std::string ret(szBuf);

        strftime(szBuf,
                 sizeof(szBuf) - 1,
                 "%Y-%m-%d %H:%M:%S",       // %F %T
                 &tm);
        ret += szBuf;
        ret += '\n';
        
        // 1. the data actually used by the a/c
        if(pAc) {
            ret += *pAc;
        } else {
            ret += "pAc == <null>\n";
        }
        
        // 2. flight data buffer with cleansed data
        ret += "posDeque:\n";
        ret += positionDeque2String(posDeque);
        
        // 3. buffer of new data to add as read from original source
        ret += "posToAdd:\n";
        ret += positionDeque2String(posToAdd);
        
        return ret;
    } catch(const std::system_error& e) {
        LOG_MSG(logERR, ERR_LOCK_ERROR, key().c_str(), e.what());
    }
    
    // if we get here something's wrong
    return std::string();
}

// add dynamic data (if new one is more up-to-date)
void LTFlightData::AddDynData (const FDDynamicData& inDyn,
                               int _rcvr, int _sig,
                               positionTy* pos)
{
    try {
        // access guarded by a mutex
        std::lock_guard<std::recursive_mutex> lock (dataAccessMutex);
        
        // We don't mix channels. They aren't in synch, mixing them leads
        // to planes jumping around and other weird behaviour.
        // We allow a change of channel only if the current channel seems
        // outdated and unresponsive.
        // We allow a change of channel if this prevents the aircraft from
        // disappearing, i.e. if this is the last update before a/c outdated period,
        // or in other words: new ts + refresh period > old ts + outdated period
        if (!dynDataDeque.empty()) {
            const FDDynamicData& last = dynDataDeque.back();
            const LTChannel* pLstChn = last.pChannel;           // last is going to become invalid, save the ptr for the log message
            if (inDyn.pChannel && pLstChn != inDyn.pChannel)
            {
                // Firstly, if no a/c yet created, then we prioritize with
                // which channel an a/c is created. The higher the channel
                // number the better.
                if (!hasAc()) {
                    if (pLstChn && inDyn.pChannel->GetChannel() <= pLstChn->GetChannel())
                        // lower prio -> ignore data
                        return;
                }
                // has already an aircraft
                else {
                    // Synthetic channels are to be kicked out as soon as any other channel has data,
                    // ie. only for other types we still consider skipping the data:
                    if (pLstChn && pLstChn->GetChType() != LTChannel::CHT_SYNTHETIC_DATA)
                    {
                        // If there still are position to be processed we don't switch channel
                        if (!posDeque.empty())
                            return;
                        
                        // new position must be significantly _after_ current 'to' pos
                        // so that current channel _really_ had its chance to sent an update:
                        const double tsCutOff = GetYoungestTS() + dataRefs.GetFdRefreshIntvl()*3/2;
                        if (inDyn.ts < tsCutOff)
                            return;
                    }
                }

                // We accept the channel switch...clear out any old channel's data
                // so we throw away the lower prio channel's data
                dynDataDeque.clear();
                posDeque.clear();
                LOG_MSG(logDEBUG, DBG_AC_CHANNEL_SWITCH,
                        keyDbg().c_str(),
                        pLstChn ? pLstChn->ChName() : "<null>",
                        inDyn.pChannel->ChName());
            }
        }
        
        // only need to bother adding data if it is newer than current data
        if (dynDataDeque.empty() || dynDataDeque.front() < inDyn)
        {
            // must not yet have similar timestamp in our list
            if (std::find_if(dynDataDeque.cbegin(),dynDataDeque.cend(),
                             [&inDyn](const FDDynamicData& i){return inDyn.similarTo(i);}) == dynDataDeque.cend())
            {
                // add to list and keep sorted
                dynDataDeque.emplace_back(inDyn);
                std::sort(dynDataDeque.begin(),dynDataDeque.end());
            }
            
            // either way: we 'like' this receiver
            rcvr = _rcvr;
            sig = _sig;
        }
            
        // also export and store the pos (lock is held recursively)
        if (pos) {
            ExportFD(inDyn, *pos);
            AddNewPos(*pos);
        }
        
    } catch(const std::system_error& e) {
        LOG_MSG(logERR, ERR_LOCK_ERROR, key().c_str(), e.what());
    }
}

// tries to lock, then copies, returns true if copy took place
bool LTFlightData::TryGetSafeCopy ( FDDynamicData& outDyn ) const
{
    try {
        std::unique_lock<std::recursive_mutex> lock (dataAccessMutex, std::try_to_lock );
        if ( lock )
        {
            // we got the lock, return a copy of the data
            outDyn = dynDataDeque.empty() ? FDDynamicData() : dynDataDeque.front();
            // Success!
            return true;
        }
    } catch(const std::system_error& e) {
        LOG_MSG(logERR, ERR_LOCK_ERROR, key().c_str(), e.what());
    }
    
    // Either didn't get the lock or some caught error
    return false;
}

// waits for lock and returns a copy
LTFlightData::FDDynamicData LTFlightData::WaitForSafeCopyDyn (bool bFirst) const
{
    LTFlightData::FDDynamicData ret;
    try {
        // access guarded by a mutex
        std::lock_guard<std::recursive_mutex> lock (dataAccessMutex);
        // copy the the data under lock protection
        if (!dynDataDeque.empty())
            ret = bFirst ? dynDataDeque.front() : dynDataDeque.back();
    } catch(const std::system_error& e) {
        LOG_MSG(logERR, ERR_LOCK_ERROR, key().c_str(), e.what());
    }
    // return the data (ideally the copy created under lock protection)
    return ret;
}

LTFlightData::FDDynamicData LTFlightData::GetUnsafeDyn() const
{
    return dynDataDeque.empty() ? FDDynamicData() : dynDataDeque.front();
}

// returns false if there is no dynamic data
// returns true and set chn to the current channel if there is dynamic data
bool LTFlightData::GetCurrChannel (const LTChannel* &pChn) const
{
    // access guarded by a mutex
    std::lock_guard<std::recursive_mutex> lock (dataAccessMutex);
    if (dynDataDeque.empty()) {
        pChn = nullptr;
        return false;
    }

    pChn = dynDataDeque.front().pChannel;
    return pChn != nullptr;
}

// Current channel's id
dataRefsLT LTFlightData::GetCurrChannel () const
{
    const LTChannel* pChn = nullptr;
    if (GetCurrChannel(pChn) && pChn)
        return pChn->GetChannel();
    else
        return DR_AC_KEY;           // == 0
}


// find two positions around given timestamp ts
// pBefore and pAfter can come back NULL!
// if pbSimilar is not NULL then function also checks for 'similar' pos
// if a 'similar' pos (ts within SIMILAR_TS_INTVL) is found then
// *pbSimilar is set to true and pBefore points to that one.
// Calling function must own lock to ensure pointers remain valid
void LTFlightData::dequeFDDynFindAdjacentTS (double ts,
                                             LTFlightData::FDDynamicData*& pBefore,
                                             LTFlightData::FDDynamicData*& pAfter,
                                             bool* pbSimilar)
{
    // access guarded by a mutex
    std::lock_guard<std::recursive_mutex> lock (dataAccessMutex);

    // init
    pBefore = pAfter = nullptr;
    if (pbSimilar)
        *pbSimilar = false;
    
    // loop
    for (FDDynamicData& d: dynDataDeque) {
        
        // test for similarity
        if (pbSimilar) {
            if (std::abs(d.ts-ts) < SIMILAR_TS_INTVL) {
                *pbSimilar = true;
                pBefore = &d;
                return;
            }
        }
        
        // test for range before/after
        if (d.ts <= ts)
            pBefore = &d;           // while less than timestamp keep pBefore updated
        else {
            pAfter = &d;            // now found (first) data greater then ts
            return;                 // short-cut...ts in dynDataDeque would only further increase
        }
    }
}


//
//MARK: Flight Data - Mutex-Controlled access Static
//

// update static data
void LTFlightData::UpdateData (const LTFlightData::FDStaticData& inStat,
                               double distance,
                               DatRequTy masterDataType)
{
    try {
        // access guarded by a mutex
        std::lock_guard<std::recursive_mutex> lock (dataAccessMutex);
        
        // If no a/c type is yet known try if the call sign / operator looks like a ground vehicle
        bool bMdlInfoChange = false;
        if (statData.acTypeIcao.empty() && inStat.acTypeIcao.empty())
        {
            // Try operator first
            if (!inStat.op.empty()) {
                std::string op_u = inStat.op;
                str_toupper(op_u);
                if (op_u.find("AIRPORT") != std::string::npos) {
                    statData.op = inStat.op;
                    statData.acTypeIcao = dataRefs.GetDefaultCarIcaoType();
                    LOG_MSG(logINFO, INFO_GND_VEHICLE_APT, key().c_str(), inStat.op.c_str());
                    bMdlInfoChange = true;
                }
            }
            
            // Try callsign next
            if (statData.acTypeIcao.empty() &&
                !inStat.call.empty() && inStat.call != statData.call &&
                LTAircraft::FlightModel::MatchesCar(inStat.call))
            {
                statData.call = inStat.call;
                statData.acTypeIcao = dataRefs.GetDefaultCarIcaoType();
                LOG_MSG(logINFO, INFO_GND_VEHICLE_CALL, key().c_str(), inStat.call.c_str());
                bMdlInfoChange = true;
            }
        }
        
        // merge inStat into our statData and save if matching-relevant stuff changed
        if (statData.merge(inStat, masterDataType))
            bMdlInfoChange = true;
        
        // Re-determine a/c model (only if it was determined before:
        // the very first determination shall be made as late as possible
        // in LTFlightData::CreateAircraft())
        if (pAc && DetermineAcModel())
            bMdlInfoChange = true;

        // Now that our data is updated:
        // If this call is not with data from a maste data channel we can think about
        // asking a master data channel for more details
        if (masterDataType == DATREQU_NONE) {
            // A/c master data: Not yet requested master data and
            //                  critical elements missing?
            if (!statData.bDataMaster && !statData.hasMdlMatchInfo()) {
                LTACMasterdataChannel::RequestMasterData(key(), distance);
            }
            // Route Info missing?
            if (!statData.bDataRoute && !statData.hasRouteInfo()) {
                LTACMasterdataChannel::RequestRouteInfo(key(), statData.call, distance);
            }
        }
        
        // Need to find a new model-match next time we need it
        if (bMdlInfoChange)
            pMdl = nullptr;
        
        if (pAc) {
            // if model-defining fields changed then (potentially) change the CSL model
            if (bMdlInfoChange)
                pAc->SetUpdateModel();
            // Make Aircraft send updated info texts
            pAc->SetSendNewInfoData();
        }
        
        // update the static parts of the label
        UpdateStaticLabel();
        
   } catch(const std::system_error& e) {
        LOG_MSG(logERR, ERR_LOCK_ERROR, key().c_str(), e.what());
    }
}

// tries to lock, then copies, returns true if copy took place
bool LTFlightData::TryGetSafeCopy ( LTFlightData::FDStaticData& outStat ) const
{
    try {
        std::unique_lock<std::recursive_mutex> lock (dataAccessMutex, std::try_to_lock);
        if ( lock )
        {
            // we got the lock, return a copy of the data
            outStat = statData;
            // Success!
            return true;
        }
    } catch(const std::system_error& e) {
        LOG_MSG(logERR, ERR_LOCK_ERROR, key().c_str(), e.what());
    }
    
    // Either didn't get the lock or some caught error
    return false;
}

// waits for lock and returns a copy
LTFlightData::FDStaticData LTFlightData::WaitForSafeCopyStat() const
{
    LTFlightData::FDStaticData ret;
    try {
        // access guarded by a mutex
        std::lock_guard<std::recursive_mutex> lock (dataAccessMutex);
        // copy the data under lock protection
        ret = statData;
    } catch(const std::system_error& e) {
        LOG_MSG(logERR, ERR_LOCK_ERROR, key().c_str(), e.what());
    }
    // return the data (ideally the copy created under lock protection)
    return ret;
}

//
//MARK: Flight Data - Aircraft Maintenance
//      (call from flight loop as possibly XPMP/XPLM calls are invoked)
//

// checks if initial position to be calculated or aircraft to be created
// returns if a/c is to be deleted
bool LTFlightData::AircraftMaintenance ( double simTime )
{
    try {
        // try to lock data access
        std::unique_lock<std::recursive_mutex> lock (dataAccessMutex, std::try_to_lock);
        if ( !lock )                // we didn't get the lock, just return w/o deletion
            return false;
        
        // do we need to recalc the static part of the a/c label due to config change?
        if (dataRefs.GetLabelCfg() != labelCfg)
            UpdateStaticLabel();
        
        // general re-init necessary?
        if (dataRefs.IsReInitAll()) {
            SetInvalid(false);
            return true;
        }

        // Tests on an existing aircraft object
        if (hasAc())
        {
            // if the a/c became invalid or has flown out of sight
            // then remove the aircraft object,
            // but retain the remaining flight data
            if (!pAc->IsValid() ||
                pAc->GetVecView().dist > dataRefs.GetFdStdDistance_m())
                DestroyAircraft();
            else {
                // cover the special case of finishing landing and roll-out without live positions
                // i.e. during approach and landing we don't destroy the aircraft
                //      if it is approaching some runway
                //      until it finally stopped on the runway
                if ((pAc->GetFlightPhase() >= FPH_LANDING ||
                        (pAc->GetFlightPhase() >= FPH_APPROACH && posRwy.isNormal())) &&
                    pAc->GetFlightPhase() < FPH_STOPPED_ON_RWY)
                {
                    return false;
                }
            }
        }
        // Tests when not (yet) having an aircraft object
        else {
            // Remove position from the beginning for as long as there is past data,
            // i.e.: Only the .front pos may be in the past
            while (posDeque.size() >= 2 && posDeque[1].ts() < simTime)
                posDeque.pop_front();

            // Have at least two positions?
            if (posDeque.size() >= 2 ) {
                // is already valid for a/c creation?
                if ( validForAcCreate(simTime) )
                    // then do create the aircraft
                    CreateAircraft(simTime);
                else // not yet valid
                    // but the oldest position is at or before current simTime?
                    // then chances are good that we can calculate positions
                    if ( posDeque.front().ts() <= simTime)
                        // start thread for position calculation...next time we might be valid for creation
                        TriggerCalcNewPos(NAN);
            }
        }
            
        // youngestTS longer ago than allowed? -> remove the entire FD object
        if (youngestTS + dataRefs.GetAcOutdatedIntvl() <
            (std::isnan(simTime) ? dataRefs.GetSimTime() : simTime))
        {
            SetInvalid(false);
            return true;
        }

        // don't delete me
        return false;
        
    } catch(const std::system_error& e) {
        LOG_MSG(logERR, ERR_LOCK_ERROR, key().c_str(), e.what());
    } catch(...) {
    }
    
    // in case of error return 'delete me'
    SetInvalid();
    return true;
}


// try interpreting model text or check for ground vehicle
bool LTFlightData::DetermineAcModel()
{
    // access guarded by a mutex
    std::lock_guard<std::recursive_mutex> lock (dataAccessMutex);

    const std::string prevType = statData.acTypeIcao;

    // Debugging model matching: If the model is fixed, then it is what it is
    if (!dataRefs.cslFixAcIcaoType.empty()) {
        statData.acTypeIcao = dataRefs.cslFixAcIcaoType;
        return statData.acTypeIcao != prevType;
    }
    
    // We don't change the a/c type if it is already something reasonable
    if (!prevType.empty() &&
        prevType != dataRefs.GetDefaultCarIcaoType())
        return false;
    
    // Try finding a CSL model by interpreting the human-readable model text
    statData.acTypeIcao = ModelIcaoType::getIcaoType(statData.mdl);
    if ( !statData.acTypeIcao.empty() )
    {
        // yea, found something by mdl!
        if (prevType != statData.acTypeIcao) {
            LOG_MSG(logINFO,ERR_NO_AC_TYPE_BUT_MDL,
                    key().c_str(),
                    statData.man.c_str(), statData.mdl.c_str(),
                    statData.acTypeIcao.c_str());
            return true;
        }
        return false;
    }
    
    // Ground vehicle maybe? Shall be on the ground then with reasonable speed
    // (The info if this _could_ be a car is delivered by the channels via
    //  the acTypeIcao, here we just validate if the dynamic situation
    //  fits a car.)
    if (prevType == dataRefs.GetDefaultCarIcaoType())
    {
        if ((pAc &&                                 // plane exists?
             pAc->IsOnGrnd() &&                     // must be on ground with reasonable speed
             pAc->GetSpeed_kt() <= MDL_CAR_MAX_TAXI) ||
            (!pAc &&                                // no plane yet:
             posDeque.size() >= 2 &&                // analyse ground status of and speed between first two positions
             posDeque.front().IsOnGnd() && posDeque[1].IsOnGnd() &&
             posDeque.front().speed_kt(posDeque[1]) <= MDL_CAR_MAX_TAXI))
        {
            // We now decide for surface vehicle
            statData.acTypeIcao = dataRefs.GetDefaultCarIcaoType();
            return statData.acTypeIcao != prevType;
        }
    }
            
    // we have no better idea than default
    statData.acTypeIcao.clear();
    return prevType != statData.acTypeIcao;
}

// checks if there is a slot available to create this a/c, tries to remove the farest a/c if too many a/c rendered
/// @warning Caller must own `mapFdMutex`!
bool LTFlightData::AcSlotAvailable ()
{
    // time we had shown the "Too many a/c" warning last:
    static float tTooManyAcMsgShown = 0.0;

    // access guarded by a mutex
    std::lock_guard<std::recursive_mutex> lock (dataAccessMutex);

    // Have no positions? (Need one to determine distance to camera)
    if (posDeque.empty())
        return false;
    
    // If we have too many aircraft show message (at most every 5 minutes)
    if (dataRefs.GetNumAc() >= dataRefs.GetMaxNumAc()) {
        if (CheckEverySoOften(tTooManyAcMsgShown, 300.0f))
            SHOW_MSG(logWARN,MSG_TOO_MANY_AC,dataRefs.GetMaxNumAc());
    }

    // As long as there are too many a/c remove the ones farest away
    while (dataRefs.GetNumAc() >= dataRefs.GetMaxNumAc())
    {
        // Now we need to see if we are closer to the camera than other a/c.
        // If so remove the farest a/c to make room for us.
        LTFlightData* pFarestAc = nullptr;

        // NOTE: We can loop mapFd without lock only because we assume that
        //       calling function owns mapFdMutex already!
        // find the farest a/c...if it is further away than us:
        const double ourDist = CoordDistance(dataRefs.GetViewPos(), posDeque.front());
        double farestDist = ourDist * 1.1;      // add 10% to avoid quick switching back-and-forth between planes at the outer edge
        for (mapLTFlightDataTy::value_type& p: mapFd)
        {
            LTFlightData& fd = p.second;
            if (fd.hasAc() && fd.pAc->GetVecView().dist > farestDist) {
                farestDist = fd.pAc->GetVecView().dist;
                pFarestAc = &fd;
            }
        }
    
        // If we didn't find an active a/c farther away than us then bail
        if (!pFarestAc)
            return false;
    
        // We found the a/c farest away...remove it to make room for us!
        LOG_MSG(logDEBUG, "Removing %s as it is the most distant a/c at %.0fm"
                " to make room for %s at %.0fm",
                pFarestAc->keyDbg().c_str(), farestDist,
                keyDbg().c_str(), ourDist);
        pFarestAc->DestroyAircraft();
    }
    
    // There is a slot now - either there was already or we made room
    return true;
}



// create (at most one) aircraft from this flight data
bool LTFlightData::CreateAircraft ( double simTime )
{
    // short-cut if exists already
    if ( hasAc() ) return true;
    
    // exit if too many a/c shown and this one wouldn't be one of the nearest ones
    if (!AcSlotAvailable())
        return false;
    
    try {
        // get the  mutex, not so much for protection,
        // but to speed up creation (which read-accesses lots of data and
        // thus makes many calls to the lock, which are now just quick recursive calls)
        std::lock_guard<std::recursive_mutex> lock (dataAccessMutex);
        
        // make sure positional data is up-to-date
        // (also does a last validation...and now with lock, so that state is secured)
        if ( !CalcNextPos(simTime) )
            return false;
        
        // This can have change data in the posDeque...let's see if we are still valid for a/c create
        // Remove outdated positions from posDeque, ie. all positions before simTime
        while (posDeque.size() >= 2 && posDeque[1].ts() <= simTime)
            posDeque.pop_front();
        if ( !validForAcCreate(simTime) )
            return false;
        
        // There are yet unsolved errors where the subsequent aircraft creation failes with an
        // empty posDeque, though we just - while holding the dataAccessMutex - have verified
        // that we are valid for creation. See Issue #174.
        // Next time we see that bug we want to know what NOW is in posDeque:
        const std::string sPosDeque = positionDeque2String(posDeque);
        
        // Make sure we have a valid a/c model now
        DetermineAcModel();
        if (statData.acTypeIcao.empty()) {          // we don't...
            LOG_MSG(logWARN,ERR_NO_AC_TYPE,
                    key().c_str(),
                    statData.man.c_str(), statData.mdl.c_str(),
                    dataRefs.GetDefaultAcIcaoType().c_str());
        }

        // create the object (constructor will recursively re-access the lock)
        try {
            pAc = new LTAircraft(*this);
        } catch (const std::exception& e) {
            LOG_MSG(logERR, ERR_EXCEPTION_AC_CREATE,
                    key().c_str(), statData.acTypeIcao.c_str(),
                    e.what(), sPosDeque.c_str());
            pAc = nullptr;
        }
        catch(...) {
            LOG_MSG(logERR, ERR_UNKN_EXCP_AC_CREATE,
                    key().c_str(), statData.acTypeIcao.c_str(),
                    "<?>", sPosDeque.c_str());
            pAc = nullptr;
        }
        if (!pAc)
        {
            LOG_MSG(logERR,ERR_NEW_OBJECT,key().c_str());
            return false;
        }
    } catch(const std::system_error& e) {
        LOG_MSG(logERR, ERR_LOCK_ERROR, key().c_str(), e.what());
    }
    // success
    return true;
}

// remove the linked aircraft
void LTFlightData::DestroyAircraft ()
{
    // access guarded by a mutex
    std::lock_guard<std::recursive_mutex> lock (dataAccessMutex);
    if ( pAc )
        delete pAc;
    pAc = nullptr;
}



// static function to
// update the CSL model of all aircraft (e.g. after loading new CSL models)
void LTFlightData::UpdateAllModels ()
{
    try {
        // access guarded by the fd mutex
        std::lock_guard<std::mutex> lock (mapFdMutex);
        
        // iterate all flight data
        for ( mapLTFlightDataTy::value_type& fdPair: mapFd )
        {
            // if there is an aircraft update it's flight model
            LTAircraft* pAc = fdPair.second.GetAircraft();
            if (pAc)
                pAc->SetUpdateModel();
        }
    } catch(const std::system_error& e) {
        LOG_MSG(logERR, ERR_LOCK_ERROR, "mapFd", e.what());
    }
}

// finds the closest a/c roughly in the given direction ('focus a/c')
const LTFlightData* LTFlightData::FindFocusAc (const double bearing)
{
    constexpr double maxDiff = 20;
    const LTFlightData* ret = nullptr;
    double bestRating = std::numeric_limits<double>::max();
    
    // access guarded by the fd mutex
    std::lock_guard<std::mutex> lock (mapFdMutex);
    // walk the map of flight data
    for ( std::pair<const LTFlightData::FDKeyTy,LTFlightData>& fdPair: mapFd )
    {
        // no a/c? -> not relevant
        if (!fdPair.second.pAc)
            continue;
        
        // should be +/- 45° of bearing
        const vectorTy vecView = fdPair.second.pAc->GetVecView();
        double hDiff = std::abs(HeadingDiff(bearing, vecView.angle));
        if (hDiff > maxDiff)
            continue;
        
        // calculate a rating based on deviation from bearing plus distance
        // Reasoning: An a/c directly in front of us shall be prefered if
        //            it is less than twice as far away as an a/c 45° to the side.
        double rating = (1 + hDiff / maxDiff) * vecView.dist;
        
        // best one so far?
        if ( rating < bestRating ) {
            bestRating = rating;
            ret = &fdPair.second;
        }
    }
    
    // return what we thing is focus
    return ret;
}

#ifdef DEBUG
// This helps focusing on one aircraft and debug through the position calculation code
void LTFlightData::RemoveAllAcButSelected ()
{
    // access guarded by the fd mutex
    std::lock_guard<std::mutex> lock (mapFdMutex);
    
    // hard and directly remove all other aircraft without any further ado
    for (mapLTFlightDataTy::iterator i = mapFd.begin();
         i != mapFd.end();)
    {
        if (!i->second.bIsSelected)
            i = mapFd.erase(i);
        else
            ++i;
    }
    
    // reduce allow a/c to 1 so no new aircraft gets created
    dataRefs.SetMaxNumAc(1);
}
#endif


//
// MARK: mapLTFlightDataTy
//

// Find "i-th" aircraft, i.e. the i-th flight data with assigned pAc
mapLTFlightDataTy::iterator mapFdAcByIdx (int idx)
{
    // access guarded by the fd mutex
    std::lock_guard<std::mutex> lock (mapFdMutex);
    // let's find the i-th aircraft by looping over all flight data
    // and count those objects, which have an a/c
    int i = 0;
    for (mapLTFlightDataTy::iterator fdIter = mapFd.begin();
         fdIter != mapFd.end();
         ++fdIter)
    {
        if (fdIter->second.hasAc())         // has an a/c
            if ( ++i == idx )               // and it's the i-th!
                return fdIter;
    }
    
    // not found
    return mapFd.end();
}

// Find a/c by text input
mapLTFlightDataTy::iterator mapFdSearchAc (const std::string& _s)
{
    // access guarded by the fd mutex
    std::lock_guard<std::mutex> lock (mapFdMutex);
    // is it a small integer number, i.e. used as index?
    if (_s.length() <= 3 &&
        _s.find_first_not_of("0123456789") == std::string::npos)
    {
        return mapFdAcByIdx(std::stoi(_s));
    }
    else
    {
        // search the map of flight data by text key
        return std::find_if(mapFd.begin(), mapFd.end(),
                            [&](const mapLTFlightDataTy::value_type& mfd)
                            { return mfd.second.IsMatch(_s); } );
    }
}

/// Return aircraft with given key (optionally: if it has an active aircraft)
LTFlightData* mapFdAc (const LTFlightData::FDKeyTy& key,
                       bool bMustHaveAc)
{
    // access guarded by the fd mutex
    std::lock_guard<std::mutex> lock (mapFdMutex);
    try {
        LTFlightData& fd = mapFd.at(key);
        if (!bMustHaveAc || fd.hasAc())
            return &fd;
    }
    // not found
    catch (...)
    {}
    return nullptr;
}<|MERGE_RESOLUTION|>--- conflicted
+++ resolved
@@ -326,11 +326,8 @@
         case KEY_ORG_SPECIFIC: return "org-specific";   // not actually used...just to please compiler warnings
         case KEY_FSC:       return "FSCharter";
         case KEY_SAYINTENTIONS: return "SI";
-<<<<<<< HEAD
         case KEY_AUTOATC:   return "AutoATC";
-=======
         case KEY_PRIVATE:   return "private";
->>>>>>> d633de0d
     }
     return "unknown";
 }
