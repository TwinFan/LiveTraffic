--- conflicted
+++ resolved
@@ -161,10 +161,6 @@
     
     // KEY (protected, can be set only once, no mutex-control)
 public:
-<<<<<<< HEAD
-    // in ascending order of priority
-    enum FDKeyType { KEY_UNKNOWN=0, KEY_OGN, KEY_RT, KEY_FLARM, KEY_ICAO, KEY_FSC, KEY_ADSBEX, KEY_SAYINTENTIONS, KEY_AUTOATC };
-=======
     /// Types/origin of an aircraft's id, though some types are interchangeable
     enum FDKeyType : unsigned {
         KEY_UNKNOWN=0,
@@ -178,9 +174,9 @@
         KEY_ORG_SPECIFIC = 0x0010,
         KEY_FSC,
         KEY_SAYINTENTIONS,
+        KEY_AUTOATC,
         KEY_PRIVATE,                            // plane doesn't want to be identified, so we generate a private internally key ourselves
     };
->>>>>>> d633de0d
     struct FDKeyTy {
         FDKeyType               eKeyType = KEY_UNKNOWN;
         std::string             key;            // the primary key in use
